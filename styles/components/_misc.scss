--- conflicted
+++ resolved
@@ -36,7 +36,6 @@
 
 .shapeShiftIcon {
   @extend .btcIcon;
-<<<<<<< HEAD
 }
 
 .copyNotification {
@@ -58,9 +57,6 @@
 .copyNotification.active {
   opacity: 1;
   pointer-events: auto;
-=======
-  background-color: #000;
-  border-radius: 4px;
 }
 
 .ratingStrip {
@@ -84,5 +80,4 @@
       }
     }
   }
->>>>>>> a6a85b8a
 }