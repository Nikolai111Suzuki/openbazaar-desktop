import $ from 'jquery';
import _ from 'underscore';
import app from '../../../app';
import loadTemplate from '../../../utils/loadTemplate';
import '../../../lib/select2';
import '../../../lib/whenAll.jquery';
import { getGuid, isMultihash } from '../../../utils';
import baseVw from '../../baseVw';
import Moderators from '../../../collections/Moderators';
import ModCard from '../../moderatorCard';
import { openSimpleMessage } from '../SimpleMessage';

export default class extends baseVw {
  constructor(options = {}) {
    super({
      className: 'settingsStore',
      ...options,
    });

    this.profile = app.profile.clone();
    this.settings = app.settings.clone();
    this.currentMods = this.settings.get('storeModerators');

    this.modsSelected = new Moderators(null, {
      apiPath: 'fetchprofiles',
      async: true,
    });

    this.modsByID = new Moderators(null, {
      apiPath: 'fetchprofiles',
      async: true,
    });

    this.modsAvailable = new Moderators(null, {
      async: true,
      include: 'profile',
      excludeCollection: this.modsSelected,
    });

    this.modFetches = [];
    this.modViewCache = [];

    if (this.currentMods.length) {
      // fetch the already selected moderators
      this.selectedModsInvalidList = [];
      const fetch = this.modsSelected.fetch({ fetchList: this.currentMods });
      this.modFetches.push(fetch);
    }

    this.listenTo(this.modsSelected, 'add', (model, collection) => {
      this.addModToList(model, collection, this.$modListSelected, { cardState: 'selected' });
    });

    this.listenTo(this.modsSelected, 'asyncError', (opts) => {
      this.modNotFound(opts.id, '', opts.error);
    });

    this.listenTo(this.modsSelected, 'doneLoading', () => {
      this.doneLoading(this.$modListSelected);
    });

<<<<<<< HEAD
=======
    this.listenTo(this.modsSelected, 'invalidMod', (opts) => {
      // one of the current mods is no longer valid, remove it and show an error
      const data = { guid: opts.id };
      this.changeMod(data);
      this.showSelectedModsError(opts.id);
    });

>>>>>>> eaec88ca
    this.listenTo(this.modsByID, 'add', (model, collection) => {
      this.addModToList(model, collection, this.$modListByID);
    });

    this.listenTo(this.modsByID, 'asyncError', (opts) => {
      this.modNotFound(opts.id, '', opts.error);
    });

    this.listenTo(this.modsByID, 'doneLoading', () => {
      this.doneLoading(this.$modListByID);
    });

    this.listenTo(this.modsByID, 'invalidMod', (opts) => {
      this.showModByIDError(app.polyglot.t('settings.storeTab.errors.modIsInvalid',
          { guid: opts.id }));
    });

    this.listenTo(this.modsAvailable, 'add', (model, collection) => {
      this.addModToList(model, collection, this.$modListAvailable);
    });

    this.listenTo(this.modsAvailable, 'asyncError', (opts) => {
      this.modNotFound(opts.id, '', opts.error);
    });

    this.listenTo(this.modsAvailable, 'doneLoading', () => {
      this.doneLoading(this.$modListAvailable);
    });

    this.listenTo(this.profile, 'sync', () => app.profile.set(this.profile.toJSON()));
    this.listenTo(this.settings, 'sync', () => app.settings.set(this.settings.toJSON()));
  }

  events() {
    return {
      'click .js-browseMods': 'fetchAvailableModerators',
      'click .js-submitModByID': 'clickSubmitModByID',
      'click .js-save': 'save',
    };
  }

  fetchAvailableModerators() {
    this.$modListAvailable.addClass('processing');
    const fetch = this.modsAvailable.fetch()
      .fail((...args) => {
        if (this.isRemoved()) return;
        const title = app.polyglot.t('settings.storeTab.errors.availableModsFailed');
        const message = args[0] && args[0].responseJSON && args[0].responseJSON.reason || '';
        openSimpleMessage(title, message);
      })
      .always(() => {
        if (this.isRemoved()) return;
        // remove the processing class after a long enough time. If it's still visible
        // there are probably no moderators coming.
        setTimeout(() => this.$modListAvailable.removeClass('processing'), 15000);
      });
    this.modFetches.push(fetch);
  }

  addModToList(model, collection, target, opts = {}) {
    let newModView;

<<<<<<< HEAD
=======
    // if DOM is available, set DOM state
    if (target) {
      target.toggleClass('hasMods', !!collection.length);
    }

>>>>>>> eaec88ca
    if (model) {
      const docFrag = $(document.createDocumentFragment());
      // check to see if view already exists
      const cachedView = _.find(this.modViewCache, (mod) => mod.model.id === model.id);
      // if view hasn't already been created, create it now
      if (!cachedView) {
        newModView = this.createChild(ModCard, {
          model,
          ...opts,
        });
        this.listenTo(newModView, 'changeModerator', (data) => this.changeMod(data));
      } else {
        newModView = cachedView;
        newModView.cardState = opts.cardState || 'view';
        newModView.delegateEvents();
      }
      // if the view already exists and is in the DOM, this will move it
      docFrag.append(newModView.render().$el);
      target.prepend(docFrag);
      this.modViewCache.push(newModView);
    }
  }

  doneLoading(target) {
    // if all moderators have loaded, clear any processing class
    target.removeClass('processing');
  }

  clickSubmitModByID() {
    const modID = this.$submitModByIDInput.val();
    const blankError = app.polyglot.t('settings.storeTab.errors.modIsBlank');

    this.$submitModByIDInputError.addClass('hide');

    if (modID) {
      this.$submitModByID.addClass('processing');
      this.processIDorHandle(modID);
    } else {
      this.$submitModByIDInputError.removeClass('hide');
      this.$submitModByIDInputErrorText.text(blankError);
    }
  }

  processIDorHandle(modID) {
    if (isMultihash(modID)) {
      this.loadModByID(modID);
      this.$submitModByID.removeClass('processing');
    } else {
      // assume id is a handle
      const handle = modID.charAt(0) === '0' ? modID.slice(1) : modID;
      getGuid(handle)
          .done((guid) => {
            this.loadModByID(guid);
          })
          .fail(() => {
            this.modNotFound(modID, handle);
          })
          .always(() => {
            this.$submitModByID.removeClass('processing');
          });
    }
  }

  modNotFound(guid, handle, error = '') {
    const title = app.polyglot.t('settings.storeTab.errors.modNotFoundTitle');
    const phrase = app.polyglot.t('settings.storeTab.errors.modNotFound',
        { guidOrHandle: handle || guid });
    const msg = `${phrase} \n ${error}`;

    openSimpleMessage(title, msg);
  }

  loadModByID(guid, handle = '') {
    const addedError = app.polyglot.t('settings.storeTab.errors.modAlreadyAdded');
    const badModError = app.polyglot.t('settings.storeTab.errors.modNotFound',
        { guidOrHandle: handle || guid });

    this.$submitModByIDInputError.addClass('hide');

    if (this.currentMods.indexOf(guid) === -1) {
      this.$modListByID.addClass('processing');
      const fetch = this.modsByID.fetch({ fetchList: [guid] })
          .done(() => {
            this.$submitModByIDInput.val('');
          })
          .fail(() => {
            if (this.isRemoved()) return;
            this.showModByIDError(badModError);
            this.$modListByID.removeClass('processing');
          });
      this.modFetches.push(fetch);
    } else {
      this.showModByIDError(addedError);
    }
  }

  showModByIDError(msg) {
    this.$submitModByIDInputError.removeClass('hide');
    this.$submitModByIDInputErrorText.text(msg);
    this.$submitModByID.removeClass('processing');
  }

  showSelectedModsError(id) {
    this.selectedModsInvalidList.push(id);
    const msg = app.polyglot.t('settings.storeTab.errors.modsAreInvalid',
        { guids: this.selectedModsInvalidList.join(', ') });
    this.$selectedModsError.removeClass('hide');
    this.$selectedModsErrorText.text(msg);
  }

  changeMod(data) {
    if (data.selected) {
      this.currentMods = _.union(this.currentMods, [data.guid]);
    } else {
      this.currentMods = _.without(this.currentMods, data.guid);
    }
  }

  getProfileFormData(subset = this.$profileFormFields) {
    return super.getFormData(subset);
  }

  getSettingsData() {
    return { storeModerators: this.currentMods };
  }

  save() {
    // this view saves to two different models
    const profileFormData = this.getProfileFormData();
    const settingsFormData = this.getSettingsData();

    this.profile.set(profileFormData);
    this.settings.set(settingsFormData);

    if (!this.profile.validationError && !this.settings.validationError) {
      const msg = {
        msg: app.polyglot.t('settings.storeTab.status.saving'),
        type: 'message',
      };

      const statusMessage = app.statusBar.pushMessage({
        ...msg,
        duration: 9999999999999999,
      });

      const profileSave = this.profile.save(profileFormData, {
        attrs: profileFormData,
        type: 'PATCH',
      });

      const settingsSave = this.settings.save(settingsFormData, {
        attrs: settingsFormData,
        type: 'PATCH',
      });

      $.when(profileSave, settingsSave)
        .done(() => {
          // both have saved
          statusMessage.update({
            msg: app.polyglot.t('settings.storeTab.status.done'),
            type: 'confirmed',
          });
          // remove models that aren't selected any more
          const oldIDs = this.modsSelected.pluck('id');
          const removedIDs = _.without(oldIDs, this.currentMods);
          const addedIDs = _.without(this.currentMods, oldIDs);
          const removedModels = [];

          // set aside removed models
          removedIDs.forEach((modelID) => {
            const modToAdd = this.modsSelected.get(modelID);
            removedModels.push(modToAdd);
          });

          // remove moderators by id from the selected moderators
          this.modsSelected.remove(removedIDs);

          // add removed moderators to available list now that they won't be excluded
          this.modsAvailable.add(removedModels);

          // add the models from the other collections to the selected moderators
          addedIDs.forEach((modelID) => {
            const modToAdd = this.modsByID.get(modelID) || this.modsAvailable.get(modelID);
            this.modsSelected.add(modToAdd);
          });

          // remove added models from other collections
          this.modsByID.remove(addedIDs);
          this.modsAvailable.remove(addedIDs);
        })
        .fail((...args) => {
          // if at least one save fails, the save has failed.
          const errMsg = args[0] && args[0].responseJSON &&
            args[0].responseJSON.reason || '';
          openSimpleMessage(app.polyglot.t('settings.storeTab.status.error'), { errMsg });

          statusMessage.update({
            msg: app.polyglot.t('settings.storeTab.status.fail'),
            type: 'warning',
          });
        })
        .always(() => {
          this.$btnSave.removeClass('processing');
          setTimeout(() => statusMessage.remove(), 3000);
          this.render();
        });
    }
    if (!this.profile.validationError && !this.settings.validationError) {
      this.$btnSave.addClass('processing');
    }

    const $firstErr = this.$('.errorList:first');
    if ($firstErr.length) $firstErr[0].scrollIntoViewIfNeeded();
  }

  get $btnSave() {
    return this._$btnSave ||
      (this._$btnSave = this.$('.js-save'));
  }

  get $modListSelected() {
    return this._$modListSelected ||
      (this._$modListSelected = this.$('.js-modListSelected'));
  }

  get $modListByID() {
    return this._$modListByID ||
      (this._$modListByID = this.$('.js-modListByID'));
  }

  get $modListAvailable() {
    return this._$modListAvailable ||
      (this._$modListAvailable = this.$('.js-modListAvailable'));
  }

  get $submitModByIDInput() {
    return this._$submitModByIDInput ||
      (this._$submitModByIDInput = this.$('.js-submitModByIDInput'));
  }

  get $submitModByID() {
    return this._$submitModByID ||
        (this._$submitModByID = this.$('.js-submitModByID'));
  }

  get $submitModByIDInputError() {
    return this._$submitModByIDInputError ||
        (this._$submitModByIDInputError = this.$('.js-submitModByIDInputError'));
  }

  get $submitModByIDInputErrorText() {
    return this._$submitModByIDInputErrorText ||
        (this._$submitModByIDInputErrorText = this.$submitModByIDInputError.find('.js-errorText'));
  }

  get $selectedModsError() {
    return this._$selectedModsError ||
        (this._$selectedModsError = this.$('.js-selectedModsError'));
  }

  get $selectedModsErrorText() {
    return this._$selectedModsErrorText ||
        (this._$selectedModsErrorText = this.$selectedModsError.find('.js-errorText'));
  }

  remove() {
    this.modFetches.forEach(fetch => fetch.abort());
    this.modsSelected.destroy();
    this.modsByID.destroy();
    this.modsAvailable.destroy();
    super.remove();
  }

  render() {
    loadTemplate('modals/settings/store.html', (t) => {
      this.$el.html(t({
        originalMods: this.settings.get('storeModerators').length > 0,
        errors: {
          ...(this.profile.validationError || {}),
          ...(this.settings.validationError || {}),
        },
        ...this.profile.toJSON(),
        ...this.settings.toJSON(),
      }));

      this.$profileFormFields = this.$('.js-profileField');
      this._$btnSave = null;
      this._$modListSelected = null;
      this._$modListByID = null;
      this._$modListAvailable = null;
      this._$submitModByIDInput = null;
      this._$submitModByID = null;
      this._$submitModByIDInputError = null;
      this._$submitModByIDInputErrorText = null;
      this._$selectedModsError = null;
      this._$selectedModsErrorText = null;

      // if mods are already available, add them now
      this.modsSelected.each((mod) => {
        this.addModToList(mod, this.modsSelected, this.$modListSelected, { cardState: 'selected' });
      });
      if (this.modsSelected.notFetchedYet.length) this.$modListSelected.addClass('processing');

      this.modsByID.each((mod) => {
        this.addModToList(mod, this.modsByID, this.$modListByID, { cardState: 'view' });
      });
      if (this.modsByID.notFetchedYet.length) this.$modListByID.addClass('processing');

      this.modsAvailable.each((mod) => {
        this.addModToList(mod, this.modsAvailable, this.$modListAvailable, { cardState: 'view' });
      });
      if (this.modsAvailable.notFetchedYet.length) this.$modListAvailable.addClass('processing');
    });

    return this;
  }
}
<|MERGE_RESOLUTION|>--- conflicted
+++ resolved
@@ -59,8 +59,6 @@
       this.doneLoading(this.$modListSelected);
     });
 
-<<<<<<< HEAD
-=======
     this.listenTo(this.modsSelected, 'invalidMod', (opts) => {
       // one of the current mods is no longer valid, remove it and show an error
       const data = { guid: opts.id };
@@ -68,7 +66,6 @@
       this.showSelectedModsError(opts.id);
     });
 
->>>>>>> eaec88ca
     this.listenTo(this.modsByID, 'add', (model, collection) => {
       this.addModToList(model, collection, this.$modListByID);
     });
@@ -131,14 +128,11 @@
   addModToList(model, collection, target, opts = {}) {
     let newModView;
 
-<<<<<<< HEAD
-=======
     // if DOM is available, set DOM state
     if (target) {
       target.toggleClass('hasMods', !!collection.length);
     }
 
->>>>>>> eaec88ca
     if (model) {
       const docFrag = $(document.createDocumentFragment());
       // check to see if view already exists
