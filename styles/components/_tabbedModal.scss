.tabbedModal {
  .modalContent {
    width: 950px;

    .cornerTR {
      right: 25px;
    }
  }

  .tabColumn {
    min-width: 190px;

    .tab {
      position: relative;

      &.active {
        font-weight: bold;

        &::after {
          content: "";
          display: block;
          border-width: 1px;
          border-style: solid;
          height: 100%;
          position: absolute;
          left: -16px;
          top: 0;
        }
      }
    }
  }

<<<<<<< HEAD
=======
  .tabContent {
    max-width: 757px;
  }

>>>>>>> 88ccfadd
  &.fixedNav {
    .tabColumn {
      position: fixed;
      top: 57px;
    }

    .tabContent {
      margin-left: 200px;
    }
  }
}<|MERGE_RESOLUTION|>--- conflicted
+++ resolved
@@ -30,13 +30,10 @@
     }
   }
 
-<<<<<<< HEAD
-=======
   .tabContent {
     max-width: 757px;
   }
 
->>>>>>> 88ccfadd
   &.fixedNav {
     .tabColumn {
       position: fixed;
