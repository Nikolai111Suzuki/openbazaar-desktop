--- conflicted
+++ resolved
@@ -1,4 +1,3 @@
-import _ from 'underscore';
 import app from '../../../app';
 import loadTemplate from '../../../utils/loadTemplate';
 import BaseView from '../../baseVw';
@@ -45,37 +44,6 @@
     this._coupons = filteredCoupons.map(coupon => coupon.toJSON());
   }
 
-<<<<<<< HEAD
-  get prices() {
-    // create an array of price objects that matches the items in the order
-    const prices = [];
-    this.model.get('items').forEach(item => {
-      const priceObj = {};
-      const sName = item.get('shipping').get('name');
-      const sService = item.get('shipping').get('service');
-      const sOpt = this.options.listing.get('shippingOptions').findWhere({ name: sName });
-      // determine which skus match the chosen options
-      const variantCombo = [];
-      item.get('options').forEach((option, i) => {
-        const variants = this.options.listing.get('item').get('options').at(i)
-          .get('variants')
-          .toJSON();
-        const variantIndex = variants.findIndex(variant => variant.name === option.get('value'));
-        variantCombo.push(variantIndex);
-      });
-      const sku = this.options.listing.get('item').get('skus').find(v =>
-        _.isEqual(v.get('variantCombo'), variantCombo));
-
-      priceObj.price = this.options.listing.get('item').get('price');
-      priceObj.sPrice = sOpt ? sOpt.get('services').findWhere({ name: sService }).get('price') : 0;
-      priceObj.vPrice = sku ? sku.get('surcharge') : 0;
-      prices.push(priceObj);
-    });
-    return prices;
-  }
-
-=======
->>>>>>> 3ee2d54a
   render() {
     loadTemplate('modals/purchase/receipt.html', t => {
       this.$el.html(t({
