--- conflicted
+++ resolved
@@ -123,11 +123,7 @@
               <div class="col12">
                 <label for="editListingDescription"><%= ob.polyT('editListing.description') %></label>
                 <% if (ob.errors['listing.item.description']) print(ob.formErrorTmpl({ errors: ob.errors['listing.item.description'] })) %>
-<<<<<<< HEAD
-                <div contenteditable class="rows6 clrBr" name="listing.item.description" id="editListingDescription"><%= ob.listing.item.description %></div>
-=======
                 <div contenteditable class="clrBr" name="listing.item.description" id="editListingDescription"><%= ob.listing.item.description %></div>
->>>>>>> ccba63a5
               </div>
             </div>
           </form>
