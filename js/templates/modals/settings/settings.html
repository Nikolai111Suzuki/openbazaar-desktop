--- conflicted
+++ resolved
@@ -9,13 +9,8 @@
 
   </div>
   <div class="flexExpand posR">
-<<<<<<< HEAD
     <div class="js-tabContent tabContent"></div>
-    <div class="tabControls flex clrBr">
-=======
-    <div class="js-tabContent settingsTabContent"></div>
-    <div class="settingsControls flex clrP clrBr">
->>>>>>> 68300f86
+    <div class="tabControls flex clrP clrBr">
       <div class="saveStatus"></div>
       <a class="btn clrP clrBr js-save flexNoShrink"><%= ob.polyT('settings.btnSave') %></a>
     </div>
