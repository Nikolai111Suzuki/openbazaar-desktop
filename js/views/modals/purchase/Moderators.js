--- conflicted
+++ resolved
@@ -61,11 +61,7 @@
     const op = this.options;
     const includeString = op.include ? `&include=${op.include}` : '';
     const urlString =
-<<<<<<< HEAD
-      `ob/${op.apiPath}?async=${!!op.async}${includeString}&usecache=${!!op.useCache}`;
-=======
       `ob/${op.apiPath}?async=${op.async}${includeString}&usecache=${op.useCache}`;
->>>>>>> f3bdb7ce
     const url = app.getServerUrl(urlString);
 
     this.notFetchedYet = IDs;
