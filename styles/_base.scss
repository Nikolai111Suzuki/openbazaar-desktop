html {
  // fonts
  color: $text;
  font: {
    family: "Helvetica Neue", Helvetica, Arial, sans-serif;
    size: $baseFontSize;
    weight: 400;
  }
  -webkit-font-smoothing: antialiased;
  letter-spacing: 0.4px;
  line-height: 1.2;
}

body {
  background-color: $background;
  overflow: hidden;
  margin: 0;
}

a {
  text-decoration: none;
  cursor: pointer;
  -webkit-user-drag: none;
  transition: color .15s  cubic-bezier(0, 0, 0.2, 1);

  &:hover,
  &:focus {
    text-decoration: underline;
  }
}

hr {
  border: none;
  border-bottom: 1px solid;
  -webkit-margin-before: 0.5em;
  -webkit-margin-after: 0.5em;

  &.unleaded {
    -webkit-margin-before: 0;
    -webkit-margin-after: 0;
  }
}

ul {
  margin: 0;
}

input::-webkit-input-placeholder,
select::-webkit-input-placeholder,
textarea::-webkit-input-placeholder {
  color: $text3;
}

input,
select,
textarea {
  border: none;
  outline: none;
}

textarea {
  background: none;
  outline: none;
  -webkit-appearance: none;
  width: 100%;
  resize: none;
  box-sizing: border-box;
  border: 1px solid transparent;
  transition: border 0.3s;
}

textarea:focus {
  border: 1px solid #fff;
  outline: none;
}

form {
  margin: 0;
}

ul, ol {
  &.unstyled {
    padding: 0;

    li {
      list-style-type: none;
    }
  }
}

#ov1 .hide {
  display: none;
}

<<<<<<< HEAD
#ov1 .disabled {
  @include disabled;
=======
#appFrame {
  position: absolute;
  height: 100%;
  width: 100%;
}

#contentFrame {
  height: 100%;
>>>>>>> d12b1dbd
}

// index containers and sections
#pageNavContainer {
  position: relative;
  z-index: 2;
}


#pageContainer {
  padding: 25px;
  position: relative;
  overflow-y: scroll;
  height: calc(100% - 50px);
  box-sizing: border-box;
}

#chatContainer {
  position: fixed;
  top: 100px;
  right: 0;
  width: $chatClosed;
  z-index: 1; // chat needs to be on top of modals
  background-color: rgba(255, 255, 255, 0.6);
  @include chatOpeningTransition(width);

  .chatOpen & {
    width: $chatOpen;
  }
}<|MERGE_RESOLUTION|>--- conflicted
+++ resolved
@@ -92,10 +92,10 @@
   display: none;
 }
 
-<<<<<<< HEAD
 #ov1 .disabled {
   @include disabled;
-=======
+}
+
 #appFrame {
   position: absolute;
   height: 100%;
@@ -104,7 +104,6 @@
 
 #contentFrame {
   height: 100%;
->>>>>>> d12b1dbd
 }
 
 // index containers and sections
