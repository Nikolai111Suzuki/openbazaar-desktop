import app from '../app';
<<<<<<< HEAD
import { formatCurrency } from './currency';
import { getHiRez, getLargeWidth, getSmallHeight } from './responsive';
=======
import { isHiRez, isLargeWidth, isSmallHeight } from './responsive';
>>>>>>> 454e6352

export function polyT(...args) {
  return app.polyglot.t(...args);
}

export const getServerUrl = app.getServerUrl;

<<<<<<< HEAD
export { formatCurrency };

export { getHiRez };
=======
export { isHiRez };
>>>>>>> 454e6352

export { isLargeWidth };

export { isSmallHeight };<|MERGE_RESOLUTION|>--- conflicted
+++ resolved
@@ -1,10 +1,6 @@
 import app from '../app';
-<<<<<<< HEAD
 import { formatCurrency } from './currency';
-import { getHiRez, getLargeWidth, getSmallHeight } from './responsive';
-=======
 import { isHiRez, isLargeWidth, isSmallHeight } from './responsive';
->>>>>>> 454e6352
 
 export function polyT(...args) {
   return app.polyglot.t(...args);
@@ -12,13 +8,9 @@
 
 export const getServerUrl = app.getServerUrl;
 
-<<<<<<< HEAD
 export { formatCurrency };
 
-export { getHiRez };
-=======
 export { isHiRez };
->>>>>>> 454e6352
 
 export { isLargeWidth };
 
