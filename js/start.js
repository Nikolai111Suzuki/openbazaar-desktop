--- conflicted
+++ resolved
@@ -1,8 +1,4 @@
-<<<<<<< HEAD
-import { screen, remote, ipcRenderer } from 'electron';
-=======
-import { ipcRenderer } from 'electron';
->>>>>>> a476b10f
+import { remote, ipcRenderer } from 'electron';
 import $ from 'jquery';
 import Backbone from 'backbone';
 import Polyglot from 'node-polyglot';
@@ -27,15 +23,11 @@
 import { fetchExchangeRates } from './utils/currency';
 import './utils/exchangeRateSyncer';
 import './utils/listingData';
-<<<<<<< HEAD
-import { getBody } from './utils/selectors';
 import { launchDebugLogModal } from './utils/modalManager';
-=======
 import listingDeleteHandler from './startup/listingDelete';
 import { fixLinuxZoomIssue, handleLinks } from './startup';
 
 fixLinuxZoomIssue();
->>>>>>> a476b10f
 
 app.localSettings = new LocalSettings({ id: 1 });
 app.localSettings.fetch().fail(() => app.localSettings.save());
