import $ from 'jquery';
import { Router } from 'backbone';
import { getGuid } from './utils';
import { getPageContainer } from './utils/selectors';
import './lib/whenAll.jquery';
import app from './app';
import UserPage from './views/userPage/UserPage';
import Search from './views/search/Search';
import Transactions from './views/transactions/Transactions';
import ConnectedPeersPage from './views/ConnectedPeersPage';
import TemplateOnly from './views/TemplateOnly';
import Profile from './models/profile/Profile';
import Listing from './models/listing/Listing';

export default class ObRouter extends Router {
  constructor(options = {}) {
    super(options);
    this.options = options;

    const routes = [
      [/^(?:ob:\/\/)@([^\/]+)[\/]?([^\/]*)[\/]?([^\/]*)[\/]?([^\/]*)\/?$/, 'userViaHandle'],
      [/^@([^\/]+)[\/]?([^\/]*)[\/]?([^\/]*)[\/]?([^\/]*)\/?$/, 'userViaHandle'],
      [/^(?:ob:\/\/)(Qm[a-zA-Z0-9]+)[\/]?([^\/]*)[\/]?([^\/]*)[\/]?([^\/]*)\/?$/, 'user'],
      [/^(Qm[a-zA-Z0-9]+)[\/]?([^\/]*)[\/]?([^\/]*)[\/]?([^\/]*)\/?$/, 'user'],
      ['(ob://)transactions(/)', 'transactions'],
      ['(ob://)transactions/:tab(/)', 'transactions'],
      ['(ob://)connected-peers(/)', 'connectedPeers'],
      ['(ob://)search(?query)', 'search'],
      ['(ob://)*path', 'pageNotFound'],
    ];

    routes.slice(0)
      .reverse()
      .forEach((route) => this.route.apply(this, route));

    this.setAddressBarText();

    $(window).on('hashchange', () => {
      this.setAddressBarText();
    });
  }

  standardizedRoute(route = location.hash) {
    let standardized = route;

    if (standardized.startsWith('#')) {
      standardized = standardized.slice(1);
    }

    if (standardized.startsWith('/')) {
      standardized = standardized.slice(1);
    }

    if (standardized.endsWith('/')) {
      standardized = standardized.slice(0, standardized.length - 1);
    }

    return standardized;
  }

  setAddressBarText() {
    const route = this.standardizedRoute();
<<<<<<< HEAD
    app.pageNav.setAddressBar(route.startsWith('ob://') ? route : `ob://${route}`);
=======
    let displayRoute;

    if (!route) {
      displayRoute = '';
    } else {
      displayRoute = route.startsWith('ob://') ? route : `ob://${route}`;
    }

    app.pageNav.setAddressBar(displayRoute);
>>>>>>> 8f6d42b3
  }

  execute(callback, args) {
    app.loadingModal.open();
    this.navigate(this.standardizedRoute(), { replace: true });

    // This block is intentionally duplicated here and in loadPage. It's
    // here because we want to remove any current views (and have them
    // do their remove cleanup) as soon as we know we're matching a new
    // route. Based on some subsequent async fecthes, it may be a little
    // bit of time before loadPage is called.
    if (this.currentPage) {
      this.currentPage.remove();
      this.currentPage = null;
    }

    if (callback) {
      this.trigger('will-route');
      callback.apply(this, args);
    }
  }

  loadPage(vw) {
    // This block is intentionally duplicated here in case a route
    // method was called directly on the app.router instance therefore
    // bypassing execute.
    if (this.currentPage) {
      this.currentPage.remove();
      this.currentPage = null;
    }

    this.currentPage = vw;
    getPageContainer().append(vw.el);
    app.loadingModal.close();
  }

  userViaHandle(handle, ...args) {
    getGuid(handle).done((guid) => {
      this.user(guid, ...args);
    }).fail(() => {
      this.userNotFound();
    });
  }

  get userStates() {
    return [
      'home',
      'store',
      'following',
      'followers',
    ];
  }

  /**
   * Based on the route arguments, determine whether we
   * have a valid user route.
   */
  isValidUserRoute(guid, state, ...deepRouteParts) {
    if (!guid || this.userStates.indexOf(state) === -1) {
      return false;
    }

    if (state === 'store') {
      // so far store is the only state that could have
      // route parts beyond the state, e.g @themes/store/<slug>
      if (deepRouteParts.length > 1) {
        return false;
      }
    } else if (deepRouteParts.length) {
      return false;
    }

    return true;
  }

  user(guid, state, ...args) {
    const pageState = state || 'store';
    const deepRouteParts = args.filter(arg => arg !== null);

    if (!state) {
      this.navigate(`${guid}/store${deepRouteParts ? deepRouteParts.join('/') : ''}`, {
        replace: true,
      });
    }

    if (!this.isValidUserRoute(guid, pageState, ...deepRouteParts)) {
      this.pageNotFound();
      return;
    }

    let profile;
    let profileFetch;
    let listing;
    let listingFetch;

    if (guid === app.profile.id) {
      // don't fetch our own profile, since we have it already
      profileFetch = $.Deferred().resolve();
      profile = app.profile;
    } else {
      profile = new Profile({ peerID: guid });
      profileFetch = profile.fetch();
    }

    if (state === 'store') {
      if (deepRouteParts[0]) {
        listing = new Listing({
          slug: deepRouteParts[0],
        }, { guid });

        listingFetch = listing.fetch();
      }
    }

    const onWillRoute = () => {
      // The app has been routed to a new route, let's
      // clean up by aborting all fetches
      profileFetch.abort();
      if (listingFetch) listingFetch.abort();
    };

    this.once('will-route', onWillRoute);

    $.whenAll(profileFetch, listingFetch).done(() => {
      this.loadPage(
        new UserPage({
          model: profile,
          state: pageState,
          listing,
        }).render()
      );
    }).fail(() => {
      if (profileFetch.statusText === 'abort' ||
        profileFetch.statusText === 'abort') return;

      // todo: If really not found (404), route to
      // not found page, otherwise display error.
      if (profileFetch.state() === 'rejected') {
        this.userNotFound();
      } else if (listingFetch.state() === 'rejected') {
        this.listingNotFound();
      }
    })
      .always(() => (this.off(null, onWillRoute)));
  }

  transactions(tab) {
    this.loadPage(
      new Transactions({ initialTab: tab || 'purchases' }).render()
    );
  }

  connectedPeers() {
    const peerFetch = $.get(app.getServerUrl('ob/peers')).done((peersData) => {
      const peers = peersData.map(peer => (peer.slice(peer.lastIndexOf('/') + 1)));

      this.loadPage(
        new ConnectedPeersPage({ peers }).render()
      );
    }).fail((xhr) => {
      let content = '<p>There was an error retreiving the connected peers.</p>';

      if (xhr.responseText) {
        content += `<p>${xhr.responseJSON && xhr.responseJSON.reason || xhr.responseText}</p>`;
      }

      this.genericError({ content });
    });

    this.once('will-route', () => (peerFetch.abort()));
  }

  search(query) {
    this.loadPage(
      new Search({ query })
    );
  }

  userNotFound() {
    this.loadPage(
      new TemplateOnly({ template: 'error-pages/userNotFound.html' }).render()
    );
  }

  pageNotFound() {
    this.loadPage(
      new TemplateOnly({ template: 'error-pages/pageNotFound.html' }).render()
    );
  }

  listingNotFound() {
    this.loadPage(
      new TemplateOnly({ template: 'error-pages/listingNotFound.html' }).render()
    );
  }

  listingError(failedXhr) {
    if (!failedXhr) {
      throw new Error('Please provide the failed Xhr request');
    }

    if (failedXhr.status === 404) {
      this.listingNotFound();
    } else {
      let content = '<p>There was an error retreiving the listing.</p>';

      if (failedXhr.responseText) {
        const reason = failedXhr.responseJSON && failedXhr.responseJSON.reason ||
          failedXhr.responseText;
        content += `<p>${reason}</p>`;
      }

      this.loadPage(
        new TemplateOnly({ template: 'error-pages/genericError.html' }).render({ content })
      );
    }
  }

  genericError(context = {}) {
    this.loadPage(
      new TemplateOnly({ template: 'error-pages/genericError.html' }).render(context)
    );
  }
}<|MERGE_RESOLUTION|>--- conflicted
+++ resolved
@@ -60,9 +60,6 @@
 
   setAddressBarText() {
     const route = this.standardizedRoute();
-<<<<<<< HEAD
-    app.pageNav.setAddressBar(route.startsWith('ob://') ? route : `ob://${route}`);
-=======
     let displayRoute;
 
     if (!route) {
@@ -72,7 +69,6 @@
     }
 
     app.pageNav.setAddressBar(displayRoute);
->>>>>>> 8f6d42b3
   }
 
   execute(callback, args) {
