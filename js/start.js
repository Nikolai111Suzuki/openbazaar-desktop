--- conflicted
+++ resolved
@@ -8,34 +8,7 @@
 import LoadingModal from './views/modals/Loading';
 import Dialog from './views/modals/Dialog';
 import Profile from './models/Profile';
-<<<<<<< HEAD
-
-// Until we have legitimate profile models interfacing with the server,
-// we'll create a dummy "users" collection with a dummy set of  "user" models
-const usersCl = new Collection([
-  {
-    id: 'Qm63bf1a74e69375b5b53e940a057e072b4c5fa0a0',
-    handle: 'sampatt',
-  },
-  {
-    id: 'Qm11111111iv1kgzh14sRkphaD3n5HraN2eRRNUGdeF6xY',
-  },
-  {
-    id: 'Qm222222222iv1kgzh14sRkphaD3n5HraN2eRRNUGdeF6xY',
-  },
-  {
-    id: 'Qmbbb75ac9028dd8aca7acb236b5dd7c4dfd9b5bc8',
-    handle: 'themes',
-  },
-  {
-    id: 'Qma06aa22a38f0e62221ab74464c311bd88305f88c',
-    handle: 'openbazaar',
-    name: 'OB Store',
-  },
-]);
-=======
 import Settings from './models/Settings';
->>>>>>> e81ade7f
 
 app.localSettings = new LocalSettings({ id: 1 });
 app.localSettings.fetch().fail(() => app.localSettings.save());
@@ -218,14 +191,6 @@
       }, 300);
     })
     .render()
-<<<<<<< HEAD
-    .open('Unable to obtain the server configuration.', 'Is your server running?');
-});
-
-app.loadingModal.close();
-app.pageNav.navigable = true;
-Backbone.history.start();
-=======
     .open();
   });
 
@@ -259,4 +224,7 @@
     Backbone.history.start();
   });
 });
->>>>>>> e81ade7f
+
+app.loadingModal.close();
+app.pageNav.navigable = true;
+Backbone.history.start();