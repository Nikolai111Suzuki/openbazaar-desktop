import $ from 'jquery';
import _ from 'underscore';
import '../../../lib/select2';
import '../../../utils/lib/velocity';
import app from '../../../app';
import loadTemplate from '../../../utils/loadTemplate';
import { launchSettingsModal } from '../../../utils/modalManager';
import {
  getInventory,
  events as inventoryEvents,
} from '../../../utils/inventory';
import { toStandardNotation } from '../../../utils/number';
import { openSimpleMessage } from '../SimpleMessage';
import BaseModal from '../BaseModal';
import Order from '../../../models/purchase/Order';
import Item from '../../../models/purchase/Item';
import Listing from '../../../models/listing/Listing';
import Purchase from '../../../models/purchase/Purchase';
import PopInMessage, { buildRefreshAlertMessage } from '../../components/PopInMessage';
import Moderators from '../../components/Moderators';
import Shipping from './Shipping';
import Receipt from './Receipt';
import Coupons from './Coupons';
import ActionBtn from './ActionBtn';
import Payment from './Payment';
import Complete from './Complete';
import FeeChange from '../../components/FeeChange';
<<<<<<< HEAD
import QuantityDisplay from '../../components/QuantityDisplay';
=======
import { startEvent, endEvent } from '../../../utils/metrics';

>>>>>>> 7bfb4045

export default class extends BaseModal {
  constructor(options = {}) {
    if (!options.listing || !(options.listing instanceof Listing)) {
      throw new Error('Please provide a listing model');
    }

    if (!options.vendor) {
      throw new Error('Please provide a vendor object');
    }

    const opts = {
      ...options,
      initialState: {
        phase: 'pay',
        ...options.initialState || {},
      },
    };

    super(opts);
    this.options = opts;
    this.listing = opts.listing;
    this.variants = opts.variants;
    this.vendor = opts.vendor;
    const shippingOptions = this.listing.get('shippingOptions');
    const shippable = !!(shippingOptions && shippingOptions.length);

    const moderatorIDs = this.listing.get('moderators') || [];
    const disallowedIDs = [app.profile.id, this.listing.get('vendorID').peerID];
    this.moderatorIDs = _.without(moderatorIDs, ...disallowedIDs);
    this.setState({
      showModerators: this.moderatorIDs.length,
      showOnlyVerified: true,
    }, { renderOnChange: false });

    this.couponObj = [];

    this.order = new Order(
      {},
      {
        shippable,
        moderated: this.moderatorIDs.length && app.verifiedMods.matched(this.moderatorIDs).length,
      });

    /* to support multiple items in a purchase in the future, pass in listings in the options,
       and add them to the order as items here.
    */
    const item = new Item(
      {
        listingHash: this.listing.get('hash'),
        quantity: !this.listing.isCrypto ? 1 : undefined,
        options: options.variants || [],
      },
      {
        isCrypto: this.listing.isCrypto,
        inventory: () =>
          (typeof this.inventory === 'number' ?
            this.inventory : 99999999999999999),
      }
    );
    // add the item to the order.
    this.order.get('items').add(item);

    // create an empty purchase model
    this.purchase = new Purchase();

    this.actionBtn = this.createChild(ActionBtn, {
      listing: this.listing,
    });
    this.listenTo(this.actionBtn, 'purchase', (() => this.purchaseListing()));
    this.listenTo(this.actionBtn, 'close', (() => this.close()));

    this.receipt = this.createChild(Receipt, {
      model: this.order,
      listing: this.listing,
      prices: this.prices,
      couponObj: this.couponObj,
    });

    this.coupons = this.createChild(Coupons, {
      coupons: this.listing.get('coupons'),
      listingPrice: this.listing.price.amount,
    });
    this.listenTo(this.coupons, 'changeCoupons',
      (hashes, codes) => this.changeCoupons(hashes, codes));

    this.moderators = this.createChild(Moderators, {
      moderatorIDs: this.moderatorIDs,
      useCache: false,
      showVerifiedOnly: true,
      fetchErrorTitle: app.polyglot.t('purchase.errors.moderatorsTitle'),
      fetchErrorMsg: app.polyglot.t('purchase.errors.moderatorsMsg'),
      purchase: true,
      cardState: 'unselected',
      notSelected: 'unselected',
      singleSelect: true,
      selectFirst: true,
      radioStyle: true,
    });
    // render the moderators so it can start fetching and adding moderator cards
    this.moderators.render();
    this.moderators.getModeratorsByID();
    this.listenTo(this.moderators, 'noValidModerators', () => this.onNoValidModerators());
    this.listenTo(this.moderators, 'clickShowUnverified', () => this.togVerifiedModerators(false));
    this.listenTo(this.moderators, 'cardSelect', () => this.onCardSelect());

    if (this.listing.get('shippingOptions').length) {
      this.shipping = this.createChild(Shipping, {
        model: this.listing,
      });
      this.listenTo(this.shipping, 'shippingOptionSelected', ((sOpts) => {
        this.updateShippingOption(sOpts);
      }));
    }

    this.complete = this.createChild(Complete, {
      listing: this.listing,
      vendor: this.vendor,
    });

    // If the parent has the inventory, pass it in, otherwise we'll fetch it.
    this.inventory = this.options.inventory;
    if (this.listing.isCrypto &&
      typeof this.inventory !== 'number') {
      this.inventoryFetch = getInventory(
        this.listing.get('vendorID').peerID,
        {
          slug: this.listing.get('slug'),
          coinDivisibility:
            this.listing.get('metadata')
              .get('coinDivisibility'),
        }
      ).done(e => (this.inventory = e.inventory));
      this.listenTo(inventoryEvents, 'inventory-change',
        e => (this.inventory = e.inventory));
    }

    this.listenTo(app.settings, 'change:localCurrency', () => this.showDataChangedMessage());
    this.listenTo(app.localSettings, 'change:bitcoinUnit', () => this.showDataChangedMessage());
    this.listenTo(this.order.get('items').at(0), 'someChange ', () => this.refreshPrices());
    this.listenTo(this.order.get('items').at(0).get('shipping'), 'change', () =>
      this.refreshPrices());

    this.hasVerifiedMods = app.verifiedMods.matched(this.moderatorIDs).length > 0;

    this.listenTo(app.verifiedMods, 'update', () => {
      const newHasVerifiedMods = app.verifiedMods.matched(moderatorIDs).length > 0;
      if (newHasVerifiedMods !== this.hasVerifiedMods) {
        this.hasVerifiedMods = newHasVerifiedMods;
        this.showDataChangedMessage();
      }
    });
  }

  className() {
    return `${super.className()} purchase modalScrollPage`;
  }

  events() {
    return {
      'click .js-goToListing': 'clickGoToListing',
      'click .js-close': 'clickClose',
      'click .js-retryFee': 'clickRetryFee',
      'click .js-directPayment': 'clickDirectPurchase',
      'change #purchaseQuantity': 'changeQuantityInput',
      'change #purchaseCryptoAddress': 'changeCryptoAddress',
      'click .js-newAddress': 'clickNewAddress',
      'click .js-applyCoupon': 'applyCoupon',
      'keyup #couponCode': 'onKeyUpCouponCode',
      'blur #emailAddress': 'blurEmailAddress',
      'blur #memo': 'blurMemo',
      'click .js-purchaseVerifiedOnly': 'onClickVerifiedOnly',
      ...super.events(),
    };
  }

  get inventory() {
    return this._inventory;
  }

  set inventory(inventory) {
    if (inventory !== this._inventory) {
      this._inventory = inventory;

      if (this.cryptoInventory) {
        this.cryptoInventory.setState({
          amount: inventory,
        });
      }
    }
  }

  showDataChangedMessage() {
    if (this.dataChangePopIn && !this.dataChangePopIn.isRemoved()) {
      this.dataChangePopIn.$el.velocity('callout.shake', { duration: 500 });
    } else {
      this.dataChangePopIn = this.createChild(PopInMessage, {
        messageText:
          buildRefreshAlertMessage(app.polyglot.t('purchase.purchaseDataChangedPopin')),
      });

      this.listenTo(this.dataChangePopIn, 'clickRefresh', () => {
        this.render();
        this.moderators.render();
      });

      this.listenTo(this.dataChangePopIn, 'clickDismiss', () => {
        this.dataChangePopIn.remove();
        this.dataChangePopIn = null;
      });

      this.getCachedEl('.js-popInMessages').append(this.dataChangePopIn.render().el);
    }
  }

  goToListing() {
    app.router.navigate(`${this.vendor.peerID}/store/${this.listing.get('slug')}`,
      { trigger: true });
    this.close();
  }

  clickGoToListing() {
    this.goToListing();
  }

  clickClose() {
    this.trigger('closeBtnPressed');
    this.close();
  }

  clickDirectPurchase() {
    if (!this.order.moderated) return;

    this.order.moderated = false;
    this.moderators.deselectOthers();
    this.render();
  }

  onNoValidModerators() {
    this.order.moderated = false;
    this.render();
  }

  togVerifiedModerators(bool) {
    this.moderators.togVerifiedShown(bool);
    this.setState({ showOnlyVerified: bool });
  }

  onClickVerifiedOnly(e) {
    this.togVerifiedModerators($(e.target).prop('checked'));
  }

  onCardSelect() {
    this.order.moderated = true;
    const selected = this.moderators.selectedIDs;
    const unverifedSelected = selected.length && !app.verifiedMods.matched(selected).length;
    this.setState({ unverifedSelected }, { renderOnChange: false });
    this.render(); // always render even if the state didn't change
  }

  changeQuantityInput(e) {
    this.order.get('items').at(0).set(this.getFormData($(e.target)));
  }

  changeCryptoAddress(e) {
    this.order.get('items')
      .at(0)
      .set('paymentAddress', e.target.value);
  }

  clickNewAddress() {
    launchSettingsModal({ initialTab: 'Addresses' });
  }

  applyCoupon() {
    const code = this.coupons.addCode(this.$couponField.val());
    code.then(result => {
      // if the result is valid, clear the input field
      if (result.type === 'valid') {
        this.$couponField.val('');
      }
    });
  }

  onKeyUpCouponCode(e) {
    if (e.which === 13) {
      this.applyCoupon();
    }
  }

  blurEmailAddress(e) {
    this.order.set('alternateContactInfo', $(e.target).val());
  }

  blurMemo(e) {
    this.order.get('items').at(0).set('memo', $(e.target).val());
  }

  changeCoupons(hashes, codes) {
    // combine the codes and hashes so the receipt can check both.
    // if this is the user's own listing they will have codes instead of hashes
    const hashesAndCodes = hashes.concat(codes);
    const filteredCoupons = this.listing.get('coupons').filter((coupon) =>
      hashesAndCodes.indexOf(coupon.get('hash') || coupon.get('discountCode')) !== -1);
    this.couponObj = filteredCoupons.map(coupon => coupon.toJSON());
    this.receipt.coupons = this.couponObj;
    this.order.get('items').at(0).set('coupons', codes);
  }

  updateShippingOption(opts) {
    // set the shipping option
    this.order.get('items').at(0).get('shipping')
      .set(opts);
  }

  purchaseListing() {
    // clear any old errors
    const allErrContainers = this.$('div[class $="-errors"]');
    allErrContainers.each((i, container) => $(container).html(''));

    // don't allow a zero or negative price purchase
    const priceObj = this.prices[0];
    if (priceObj.price + priceObj.vPrice + priceObj.sPrice <= 0) {
      this.insertErrors(this.getCachedEl('.js-errors'),
        [app.polyglot.t('purchase.errors.zeroPrice')]);
      this.setState({ phase: 'pay' });
      return;
    }

    // set the shipping address if the listing is shippable
    if (this.shipping && this.shipping.selectedAddress) {
      this.order.addAddress(this.shipping.selectedAddress);
    }

    // set the moderator
    const moderator = this.order.moderated ? this.moderators.selectedIDs[0] : '';
    this.order.set({ moderator });
    this.order.set({}, { validate: true });

    // cancel any existing order
    if (this.orderSubmit) this.orderSubmit.abort();

    this.setState({ phase: 'processing' });

    startEvent('Purchase');

    if (!this.order.validationError) {
      if (this.listing.isOwnListing) {
        this.setState({ phase: 'pay' });
        // don't allow a seller to buy their own items
        const errTitle = app.polyglot.t('purchase.errors.ownIDTitle');
        const errMsg = app.polyglot.t('purchase.errors.ownIDMsg');
        openSimpleMessage(errTitle, errMsg);
        endEvent('Purchase', {
          errors: 'own listing',
        });
      } else {
        const coinDivisibility = this.listing.get('metadata')
          .get('coinDivisibility');

        $.post({
          url: app.getServerUrl('ob/purchase'),
          data: JSON.stringify({
            ...this.order.toJSON(),
            items: this.order.get('items')
              .map(item => ({
                ...item.toJSON(),
                quantity: this.listing.isCrypto ?
                  // round to ensure integer
                  Math.round(item.get('quantity') * coinDivisibility) :
                  item.get('quantity'),
              })),
          }),
          dataType: 'json',
          contentType: 'application/json',
        })
          .done((data) => {
            this.setState({ phase: 'pending' });
            this.purchase.set(this.purchase.parse(data));
            this.payment = this.createChild(Payment, {
              balanceRemaining: this.purchase.get('amount'),
              paymentAddress: this.purchase.get('paymentAddress'),
              orderId: this.purchase.get('orderId'),
              isModerated: !!this.order.get('moderator'),
            });
            this.listenTo(this.payment, 'walletPaymentComplete',
              (pmtCompleteData => this.completePurchase(pmtCompleteData)));
            this.$('.js-pending').append(this.payment.render().el);
            endEvent('Purchase', {
              errors: 'none',
            });
          })
          .fail(jqXHR => {
            this.setState({ phase: 'pay' });
            if (jqXHR.statusText === 'abort') return;
            let errTitle = app.polyglot.t('purchase.errors.orderError');
            let errMsg = jqXHR.responseJSON && jqXHR.responseJSON.reason || '';

            if (jqXHR.responseJSON &&
              jqXHR.responseJSON.code === 'ERR_INSUFFICIENT_INVENTORY' &&
              typeof jqXHR.responseJSON.remainingInventory === 'number') {
              this.inventory = jqXHR.responseJSON.remainingInventory /
                this.listing.get('metadata')
                  .get('coinDivisibility');
              errTitle = app.polyglot.t('purchase.errors.insufficientInventoryTitle');
              errMsg = app.polyglot.t('purchase.errors.insufficientInventoryBody', {
                smart_count: this.inventory,
                remainingInventory: new Intl.NumberFormat(app.settings.get('localCurrency'), {
                  minimumFractionDigits: 0,
                  maximumFractionDigits: 8,
                }).format(this.inventory),
              });
              if (this.inventoryFetch) this.inventoryFetch.abort();
            }

            openSimpleMessage(errTitle, errMsg);
            endEvent('Purchase', {
              errors: errMsg || 'unknown error',
            });
          });
      }
    } else {
      this.setState({ phase: 'pay' });
      const purchaseErrs = [];
      Object.keys(this.order.validationError).forEach(errKey => {
        const domKey = errKey.replace(/\[[^\[\]]*\]/g, '').replace('.', '-');
        purchaseErrs.push(domKey);
        let container = this.$(`.js-${domKey}-errors`);
        // if no container exists, use the generic container
        container = container.length ? container : this.getCachedEl('.js-errors');
        this.insertErrors(container, this.order.validationError[errKey]);
      });
      endEvent('Purchase', {
        errors: `Client errors ${purchaseErrs.join()}`,
      });
    }
  }

  insertErrors(container, errors = []) {
    loadTemplate('formError.html', t => {
      container.html(t({
        errors,
      }));
    });
  }

  completePurchase(data) {
    this.complete.orderID = data.orderId;
    this.complete.render();
    this.setState({ phase: 'complete' });
  }

  get prices() {
    // return an array of price objects that matches the items in the order
    return this.order.get('items').map(item => {
      const shipping = item.get('shipping');
      const sName = shipping.get('name');
      const sService = shipping.get('service');
      const sOpt = this.listing.get('shippingOptions').findWhere({ name: sName });
      const sOptService = sOpt ? sOpt.get('services').findWhere({ name: sService }) : '';

      // determine which skus match the chosen options
      const variantCombo = [];
      item.get('options').forEach((option, i) => {
        const variants = this.listing.get('item').get('options').at(i)
          .get('variants')
          .toJSON();
        const variantIndex = variants.findIndex(variant => variant.name === option.get('value'));
        variantCombo.push(variantIndex);
      });
      const sku = this.listing.get('item').get('skus').find(v =>
        _.isEqual(v.get('variantCombo'), variantCombo));

      return {
        price: this.listing.price.amount,
        sPrice: sOptService ? sOptService.get('price') : 0,
        aPrice: sOptService ? sOptService.get('additionalItemPrice') : 0,
        vPrice: sku ? sku.get('surcharge') : 0,
        quantity: item.get('quantity'),
      };
    });
  }

  get total() {
    const prices = this.prices;
    let priceTotal = 0;
    prices.forEach((priceObj) => {
      let itemPrice = priceObj.price + priceObj.vPrice;
      this.couponObj.forEach(coupon => {
        if (coupon.percentDiscount) {
          itemPrice -= itemPrice * 0.01 * coupon.percentDiscount;
        } else if (coupon.priceDiscount) {
          itemPrice -= coupon.priceDiscount;
        }
      });
      priceTotal = itemPrice * priceObj.quantity;
      priceTotal += priceObj.sPrice + priceObj.aPrice * (priceObj.quantity - 1);
    });

    return priceTotal;
  }

  refreshPrices() {
    this.receipt.updatePrices(this.prices);
  }

  get $couponField() {
    return this._$couponField ||
      (this._$couponField = this.$('#couponCode'));
  }

  remove() {
    if (this.orderSubmit) this.orderSubmit.abort();
    if (this.inventoryFetch) this.inventoryFetch.abort();
    super.remove();
  }

  render() {
    if (this.dataChangePopIn) this.dataChangePopIn.remove();
    const state = this.getState();
    const item = this.order.get('items')
      .at(0);
    const quantity = item.get('quantity');

    loadTemplate('modals/purchase/purchase.html', t => {
      this.$el.html(t({
        ...this.order.toJSON(),
        ...state,
        listing: this.listing.toJSON(),
        listingPrice: this.listing.price,
        itemConstraints: this.order.get('items')
          .at(0)
          .constraints,
        vendor: this.vendor,
        variants: this.variants,
        prices: this.prices,
        displayCurrency: app.settings.get('localCurrency'),
        moderated: this.order.moderated,
        quantity: this.listing.isCrypto && typeof quantity === 'number' ?
          toStandardNotation(quantity) : quantity,
      }));

      super.render();

      this._$couponField = null;

      this.actionBtn.delegateEvents();
      this.actionBtn.setState({ phase: state.phase });
      this.$('.js-actionBtn').append(this.actionBtn.render().el);

      this.receipt.delegateEvents();
      this.$('.js-receipt').append(this.receipt.render().el);

      this.coupons.delegateEvents();
      this.$('.js-couponsWrapper').html(this.coupons.render().el);

      this.moderators.delegateEvents();
      this.$('.js-moderatorsWrapper').append(this.moderators.el);

      if (this.shipping) {
        this.shipping.delegateEvents();
        this.$('.js-shippingWrapper').append(this.shipping.render().el);
      }

      // if this is a re-render, and the payment exists, render it
      if (this.payment) {
        this.payment.delegateEvents();
        this.$('.js-pending').append(this.payment.render().el);
      }

      this.complete.delegateEvents();
      this.$('.js-complete').append(this.complete.render().el);

      if (this.feeChange) this.feeChange.remove();
      this.feeChange = this.createChild(FeeChange);
      this.$('.js-feeChangeContainer').html(this.feeChange.render().el);

      if (this.listing.isCrypto) {
        let cryptoInventoryState = {};

        if (this.cryptoInventory) {
          cryptoInventoryState = this.cryptoInventory.getState();
          this.cryptoInventory.remove();
        }

        this.cryptoInventory = this.createChild(QuantityDisplay, {
          peerId: this.listing.get('vendorID').peerID,
          slug: this.listing.get('slug'),
          initialState: {
            amount: this.inventory,
            contentClass: 'clrT2',
            coinDivisibility: this.listing.get('metadata')
              .get('coinDivisibility'),
            ...cryptoInventoryState,
          },
        });

        this.getCachedEl('.js-cryptoInventory')
          .html(this.cryptoInventory.render().el);
      }
    });

    return this;
  }
}<|MERGE_RESOLUTION|>--- conflicted
+++ resolved
@@ -25,12 +25,8 @@
 import Payment from './Payment';
 import Complete from './Complete';
 import FeeChange from '../../components/FeeChange';
-<<<<<<< HEAD
 import QuantityDisplay from '../../components/QuantityDisplay';
-=======
 import { startEvent, endEvent } from '../../../utils/metrics';
-
->>>>>>> 7bfb4045
 
 export default class extends BaseModal {
   constructor(options = {}) {
