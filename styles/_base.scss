@font-face {
  font-family: 'noto_sans';
  src: url('../../fonts/NotoSans-Regular-webfont.ttf') format('truetype');
  font-weight: normal;
  font-style: normal;
}

@font-face {
  font-family: 'noto_sans';
  src: url('../../fonts/NotoSans-Bold-webfont.ttf') format('truetype');
  font-weight: bold;
  font-style: normal;
}

@font-face {
  font-family: 'noto_sans';
  src: url('../../fonts/NotoSans-Italic-webfont.ttf') format('truetype');
  font-weight: normal;
  font-style: italic;
}

@font-face {
  font-family: 'noto_sans';
  src: url('../../fonts/NotoSans-BoldItalic-webfont.ttf') format('truetype');
  font-weight: bold;
  font-style: italic;
}

html {
  // fonts
  color: $text;
  font: {
    family: "noto_sans";
    size: $baseFontSize;
    weight: 400;
  }
  -webkit-font-smoothing: antialiased;
  letter-spacing: 0;
  line-height: 1.2;
}

body {
  overflow: hidden;
  margin: 0;
}

a {
  text-decoration: none;
  cursor: pointer;
  -webkit-user-drag: none;
  transition: color .15s  cubic-bezier(0, 0, 0.2, 1);
  color: inherit;

  &:hover,
  &:focus {
    text-decoration: underline;
  }

  &.link {
    text-decoration: underline;
  }
}

hr {
  border: none;
  border-bottom: 1px solid;
  -webkit-margin-before: 0.5em;
  -webkit-margin-after: 0.5em;

  &.unleaded {
    -webkit-margin-before: 0;
    -webkit-margin-after: 0;
  }

  &.dashed {
    border-bottom: 1px dashed;
  }
}

ul {
  margin: 0;
}

ul, ol {
  &.unstyled {
    padding: 0;

    li {
      list-style-type: none;
    }
  }
}

.bkgContain {
  background-position: center;
  background-size: contain;
  background-repeat: no-repeat;
  background-position-y: 0;
}

.bkgCover {
  background-size: cover;
  background-repeat: no-repeat;
}

#appFrame {
  position: absolute;
  height: 100%;
  width: 100%;

  // index containers and sections
  #pageNavContainer {
    position: relative;
    z-index: 3;
  }

  #contentFrame {
    position: relative;
    top: $barLg;
    overflow-y: scroll;
    height: calc(100% - #{$bar} - #{$barLg});
    box-sizing: border-box;
    z-index: 0;

    #pageTabBar {
      position: fixed;
      top: $bar;
      left: 0;
      z-index: 1;
      width: 100%;
      height: $barLg;
      border-bottom-width: 1px;
      border-bottom-style: solid;

      .pageTabs {
        max-width: $pageWidth;
        margin: 0 auto;

        .userIcon {
          border-width: 2px;
          border-style: solid;
          width: 44px;
          height: 44px;
          margin-right: $pad;
        }

        .tab {
          border-radius: 0;
          box-sizing: content-box;
          font-size: $tx4;

          &.active {
            border-bottom-width: 1px;
            border-bottom-style: solid;
          }
        }
      }
    }

    #pageContainer {

      .pageContent {
        width: $pageWidth + $padLg + $padLg;
        box-sizing: border-box;
        margin: 0 calc((100% - #{$pageWidth + $padLg + $padLg}) / 2) 0 auto;
        padding: 0 $padLg $bar $padLg;
        position: relative;
        @include chatOpeningTransition(margin);

        @include alignToChat {

          .chatOpen & {
            margin-right: $chatOpen;
          }
        }
      }
    }
  }

  #chatContainer {
    position: fixed;
    top: 105px;
    right: $scrollbar; // don't cover scroll bars
    width: $chatClosed;
    height: calc(100% - 100px);
    z-index: 2; // chat needs to be on top of modals
    @include chatOpeningTransition(width);
    overflow-y: auto;
    overflow-x: hidden;

    &::-webkit-scrollbar {
      width: 0;
    }

    &:hover {
      right: 0;
      padding-right: $scrollbar;

      &::-webkit-scrollbar {
        width: $scrollbar;
      }
    }

    .chatOpen & {
      width: $chatOpen;
    }

    .chatWrapper {
      justify-content: flex-start;
      padding: $padSm $padSm $padSm 0;
    }
  }
}

// turn off animations and transitions with this style

#ov1.minEffects,
#ov1.minEffects *,
#ov1.minEffects #overlay,
#ov1.minEffects #pageNav,
#ov1.minEffects #statusBar {
  transition: none !important;
  -webkit-filter: none !important;
  opacity: 1 !important;
  transition-property: none !important;
  animation: none !important;
  box-shadow: none !important;
  text-shadow: none !important;
}

// utility classes

#ov1 .hide {
  display: none;
}

#ov1 .disabled {
  @include disabled;
}

.overflowAuto {
  overflow: auto;
}

.floL {
  float: left;
}

.floR {
  float: right;
<<<<<<< HEAD
}

.txU {
  text-decoration: underline;
}

.preWrap {
  white-space: pre-wrap;
=======
>>>>>>> c02e191f
}<|MERGE_RESOLUTION|>--- conflicted
+++ resolved
@@ -248,15 +248,8 @@
 
 .floR {
   float: right;
-<<<<<<< HEAD
-}
-
-.txU {
-  text-decoration: underline;
 }
 
 .preWrap {
   white-space: pre-wrap;
-=======
->>>>>>> c02e191f
 }