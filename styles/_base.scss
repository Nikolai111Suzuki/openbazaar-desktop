html {
  // fonts
  color: $text;
  font: {
    family: "Helvetica Neue", Helvetica, Arial, sans-serif;
    size: $baseFontSize;
    weight: 400;
  }
  -webkit-font-smoothing: antialiased;
  letter-spacing: 0.4px;
  line-height: 1.2;
}

body {
  background-color: $background;
  overflow: hidden;
  margin: 0;
}

a {
  text-decoration: none;
  cursor: pointer;
  -webkit-user-drag: none;
  transition: color .15s  cubic-bezier(0, 0, 0.2, 1);

  &:hover,
  &:focus {
    text-decoration: underline;
  }
}

hr {
  border: none;
  border-bottom: 1px solid;
  -webkit-margin-before: 0.5em;
  -webkit-margin-after: 0.5em;

  &.unleaded {
    -webkit-margin-before: 0;
    -webkit-margin-after: 0;
  }
}

ul {
  margin: 0;
}

input::-webkit-input-placeholder,
select::-webkit-input-placeholder,
textarea::-webkit-input-placeholder {
  color: $text3;
}

input,
select,
textarea {
  border: none;
  outline: none;
  background: none;
}

select {
  width: 100%;
}

textarea {
  background: none;
  outline: none;
  -webkit-appearance: none;
  resize: none;
}

input[type="text"],
textarea {
  border-style: solid;
  border-width: 1px;
  //use the color class to set the border color
  width: 100%;
  height: 100%;
  box-sizing: border-box;
}

form {
  margin: 0;
  font-size: $tx5;

  label {
    line-height: $formElementHeight;
  }
}

ul, ol {
  &.unstyled {
    padding: 0;

    li {
      list-style-type: none;
    }
  }
}

#ov1 .hide {
  display: none;
}

#appFrame {
  position: absolute;
  height: 100%;
  width: 100%;
}

#contentFrame {
  height: 100%;
}

// index containers and sections
#pageNavContainer {
  position: relative;
  z-index: 2;
}


#pageContainer {
  padding: 25px;
  position: relative;
<<<<<<< HEAD
=======
  overflow-y: scroll;
  height: calc(100% - #{$bar});
  box-sizing: border-box;
>>>>>>> 33e4ec36
}

#chatContainer {
  position: fixed;
  top: 100px;
  right: 0;
  width: $chatClosed;
  height: calc(100% - 100px);
  z-index: 1; // chat needs to be on top of modals
  @include chatOpeningTransition(width);

  .chatOpen & {
    width: $chatOpen;
  }
}<|MERGE_RESOLUTION|>--- conflicted
+++ resolved
@@ -123,12 +123,9 @@
 #pageContainer {
   padding: 25px;
   position: relative;
-<<<<<<< HEAD
-=======
   overflow-y: scroll;
   height: calc(100% - #{$bar});
   box-sizing: border-box;
->>>>>>> 33e4ec36
 }
 
 #chatContainer {
