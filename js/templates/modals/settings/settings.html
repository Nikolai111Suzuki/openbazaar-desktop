<div class="flexRow posA">
  <div class="tabColumn clrS clrT2">
<<<<<<< HEAD
    <h1 class="h2 padMd">Settings</h1>
=======
    <h1 class="h2 padM"><%= ob.polyT('settings.settingsLabel') %></h1>
>>>>>>> 7cf0230f
    <div class="boxList tx4 clrTx1Br">
      <a class="js-tab tab clrT active" data-tab="SettingsGeneral"><%= ob.polyT('settings.generalTab') %></a>
      <a class="js-tab tab" data-tab="SettingsPage"><%= ob.polyT('settings.pageTab') %></a>
    </div>

  </div>
  <div class="flexExpand posR">
    <div class="js-tabContent settingsTabContent"></div>
    <div class="settingsControls flex clrBr">
      <div class="saveStatus"></div>
      <a class="btn clrP clrBr js-save"><b><%= ob.polyT('settings.btnSave') %></b></a>
    </div>

  </div>
</div><|MERGE_RESOLUTION|>--- conflicted
+++ resolved
@@ -1,10 +1,6 @@
 <div class="flexRow posA">
   <div class="tabColumn clrS clrT2">
-<<<<<<< HEAD
-    <h1 class="h2 padMd">Settings</h1>
-=======
     <h1 class="h2 padM"><%= ob.polyT('settings.settingsLabel') %></h1>
->>>>>>> 7cf0230f
     <div class="boxList tx4 clrTx1Br">
       <a class="js-tab tab clrT active" data-tab="SettingsGeneral"><%= ob.polyT('settings.generalTab') %></a>
       <a class="js-tab tab" data-tab="SettingsPage"><%= ob.polyT('settings.pageTab') %></a>
