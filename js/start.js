--- conflicted
+++ resolved
@@ -19,11 +19,8 @@
 import { fetchExchangeRates } from './utils/currency';
 import './utils/exchangeRateSyncer';
 import './utils/listingData';
-<<<<<<< HEAD
 import { init as localServerStatusMsgsInit } from './startup/localServerStatusMsgs';
-=======
 import { getBody } from './utils/selectors';
->>>>>>> 5eebbf25
 
 app.localSettings = new LocalSettings({ id: 1 });
 app.localSettings.fetch().fail(() => app.localSettings.save());
@@ -81,11 +78,10 @@
   removeOnRoute: false,
 }).render().open();
 
-<<<<<<< HEAD
 // Initialize the functionality to show status message as local server
 // is started and stopped.
 localServerStatusMsgsInit();
-=======
+
 // fix zoom issue on Linux hiDPI
 if (platform === 'linux') {
   let scaleFactor = screen.getPrimaryDisplay().scaleFactor;
@@ -94,7 +90,6 @@
   }
   getBody().css('zoom', 1 / scaleFactor);
 }
->>>>>>> 5eebbf25
 
 const fetchConfigDeferred = $.Deferred();
 
