--- conflicted
+++ resolved
@@ -1,11 +1,7 @@
 <div class="bar padMd clrBr borderBottom">
   <h2 class="h3 txUnb"><%= ob.polyT('settings.addressesTab') %></h2>
 </div>
-<<<<<<< HEAD
-<div class="scrollBox tabFormWrapper js-addressesWrap clrS">
-=======
-<div class="settingsTabFormWrapper js-addressesWrap clrS">
->>>>>>> a5925a67
+<div class="tabFormWrapper js-addressesWrap clrS">
   <div class="padMd settingsTabFormWrapperInner">
     <div class="js-listContainer"></div>
     <div class="js-formContainer"></div>
