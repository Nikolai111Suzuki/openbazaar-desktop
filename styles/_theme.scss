--- conflicted
+++ resolved
@@ -313,15 +313,9 @@
   }
 }
 
-<<<<<<< HEAD
 .chatOpen #appFrame #chatContainer {
   background-color: $primaryGhost;
   border-color: $border3;
-=======
-#chatConvoContainer {
-  .chatConversation {
-    border-color: $border3;
-  }
 }
 
 .chatHead {
@@ -330,5 +324,4 @@
       border-color: $border3;
     }
   }
->>>>>>> 1e6ce016
 }