--- conflicted
+++ resolved
@@ -109,53 +109,7 @@
 }
 
 .clrBr {
-<<<<<<< HEAD
   @include borderColor($border, $border3);
-=======
-  border-color: $border;
-
-  hr {
-    border-color: $border;
-  }
-
-  .trumbowyg-box,
-  .trumbowyg-editor {
-    border-top-color: transparent;
-    margin: auto;
-  }
-
-  &.trumbowyg {
-    border-width: 0;
-
-    .trumbowyg-button-pane {
-      border: 1px solid $border;
-     
-      border-bottom: 0;
-      background-color: $primary;
-
-      .trumbowyg-button-group::before {
-        background-color: $border;
-      }
-    }
-  }
-
-  .btn:hover,
-  .btn:focus,
-  &.btn:hover,
-  &.btn:focus,
-  .clrHover:hover,
-  .clrHover:focus,
-  &.clrHover:hover,
-  &.clrHover:focus {
-    border-color: $border3;
-
-    .disabled &,
-    &.disabled,
-    &:disabled {
-      border-color: $border;
-    }
-  }
->>>>>>> 9abb154d
 }
 
 .clrBr2 {
