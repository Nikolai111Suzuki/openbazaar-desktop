--- conflicted
+++ resolved
@@ -164,11 +164,7 @@
     }
 
     &.select2-container--focus .select2-selection--multiple .select2-selection__rendered {
-<<<<<<< HEAD
       border-color: $focusedBorder;
-=======
-      border-color: $border;
->>>>>>> 230c15d0
     }
   }
 
