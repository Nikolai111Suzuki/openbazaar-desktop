import app from '../app';

<<<<<<< HEAD
export function plyT(...args) {
  return app.polyglot.t(...args);
}
=======
export function polyT(...args) {
  return app.polyglot.t(...args);
}
>>>>>>> 575da1d3
<|MERGE_RESOLUTION|>--- conflicted
+++ resolved
@@ -1,11 +1,5 @@
 import app from '../app';
 
-<<<<<<< HEAD
-export function plyT(...args) {
-  return app.polyglot.t(...args);
-}
-=======
 export function polyT(...args) {
   return app.polyglot.t(...args);
 }
->>>>>>> 575da1d3
