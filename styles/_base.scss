--- conflicted
+++ resolved
@@ -248,8 +248,6 @@
 
 .floR {
   float: right;
-<<<<<<< HEAD
-=======
 }
 
 .txU {
@@ -258,5 +256,4 @@
 
 .preWrap {
   white-space: pre-wrap;
->>>>>>> 3d16ac3f
 }