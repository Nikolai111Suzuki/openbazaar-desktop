import $ from 'jquery';
import loadTemplate from '../../../utils/loadTemplate';
import BaseModal from '../BaseModal';
import multihashes from 'multihashes';

export default class extends BaseModal {
  constructor(options = {}) {
    super(options);
    this.options = options;

    if (!options.listingPrice) {
      throw new Error('Please provide a price for the listing.');
    }

    this.couponCodes = [];
    this.couponHashes = [];
    this.listingPrice = options.listingPrice;
    this.totalDiscount = 0;
    this.coupons = options.coupons;
    this.codeResult = {};
  }

  className() {
    return 'coupons';
  }

  events() {
    return {
      'click .js-remove': 'clickRemove',
    };
  }

  sha256(str) {
    // adapted from https://developer.mozilla.org/en-US/docs/Web/API/SubtleCrypto/digest
    const buffer = new TextEncoder('utf-8').encode(str);
    return crypto.subtle.digest('SHA-256', buffer).then(hash => this.hex(hash));
  }

  hex(buffer) {
    // adapted from https://developer.mozilla.org/en-US/docs/Web/API/SubtleCrypto/digest
    const hexCodes = [];
    const view = new DataView(buffer);
    for (let i = 0; i < view.byteLength; i += 4) {
      const value = view.getUint32(i);
      const stringValue = value.toString(16);
      const padding = '00000000';
      const paddedValue = (padding + stringValue).slice(-padding.length);
      hexCodes.push(paddedValue);
    }

    return hexCodes.join('');
  }


  addCode(code) {
    return this.sha256(code).then(hash => {
      const buf = new Buffer(hash, 'hex');
      const encoded = multihashes.encode(buf, 'sha2-256');
      const hashedCode = multihashes.toB58String(encoded);
      const coupon = this.findCoupon(hashedCode, code);
      const discount = this.couponDiscount(coupon);
      this.codeResult = { type: 'valid', code };

      if (coupon) {
        // don't add duplicate coupons
        if (this.couponCodes.indexOf(code) !== -1) {
          this.codeResult = { type: 'duplicate', code };
          // don't add if the total discount is more than the price of the listing
        } else if (this.totalDiscount + discount < this.listingPrice) {
          this.totalDiscount += discount;
          this.couponCodes.push(code);
          this.couponHashes.push(hashedCode);
          this.trigger('changeCoupons', this.couponHashes, this.couponCodes);
        } else {
          this.codeResult = { type: 'excessive', code };
        }
      } else {
        this.codeResult = { type: 'invalid', code };
      }
      this.render();
      return this.codeResult;
    });
  }

  findCoupon(hashedCode, code) {
<<<<<<< HEAD
    let coupon = this.coupons.findWhere({ hash: hashedCode });
    coupon = coupon || this.coupons.findWhere({ discountCode: code });
    return coupon;
=======
    return this.coupons.findWhere({ hash: hashedCode }) ||
      this.coupons.findWhere({ discountCode: code });
>>>>>>> a5f6c610
  }

  couponDiscount(coupon) {
    const percDis = coupon && coupon.get('percentDiscount') || 0;
    const pricDis = coupon && coupon.get('priceDiscount') || 0;
    return (this.listingPrice * percDis * 0.01) + pricDis;
  }

  removeCode(code) {
    const index = this.couponCodes.indexOf(code);
    this.couponCodes.splice(index, 1);
    this.couponHashes.splice(index, 1);
    this.totalDiscount -= this.couponDiscount(this.findCoupon('', code));
    this.trigger('changeCoupons', this.couponHashes, this.couponCodes);
    this.render();
  }

  clickRemove(e) {
    this.removeCode($(e.target).attr('data-code'));
  }

  render() {
    loadTemplate('modals/purchase/coupons.html', t => {
      this.$el.html(t({
        couponCodes: this.couponCodes,
        codeResult: this.codeResult,
      }));
    });

    return this;
  }
}<|MERGE_RESOLUTION|>--- conflicted
+++ resolved
@@ -83,14 +83,8 @@
   }
 
   findCoupon(hashedCode, code) {
-<<<<<<< HEAD
-    let coupon = this.coupons.findWhere({ hash: hashedCode });
-    coupon = coupon || this.coupons.findWhere({ discountCode: code });
-    return coupon;
-=======
     return this.coupons.findWhere({ hash: hashedCode }) ||
       this.coupons.findWhere({ discountCode: code });
->>>>>>> a5f6c610
   }
 
   couponDiscount(coupon) {
