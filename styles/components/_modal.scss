--- conflicted
+++ resolved
@@ -62,10 +62,6 @@
         left: calc(#{$modalContentInner} - #{$buttonHeight});
         top: 0;
       }
-<<<<<<< HEAD
-    }
-  }  
-=======
 
       .topControls {
         margin-bottom: $padSm;
@@ -73,5 +69,4 @@
       }      
     }
   }
->>>>>>> c02e191f
 }