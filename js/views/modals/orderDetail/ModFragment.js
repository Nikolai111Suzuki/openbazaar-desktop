import _ from 'underscore';
import loadTemplate from '../../../utils/loadTemplate';
import BaseVw from '../../baseVw';
import VerifiedMod, { getModeratorOptions } from '../../components/VerifiedMod';
import app from '../../../app';

export default class extends BaseVw {
  constructor(options = {}) {
    super(options);
    this.options = options;

    this._state = {
      maxPeerIdLength: 8,
      showAvatar: false,
      ...options.initialState || {},
    };

    this.verifiedModModel = app.verifiedMods.get(this._state.peerID);

    this.listenTo(app.verifiedMods, 'update', () => {
      const newVerifiedModModel = app.verifiedMods.get(this._state.peerID);
      if (newVerifiedModModel !== this.verifiedModModel) {
        this.verifiedModModel = newVerifiedModModel;
        this.render();
      }
    });
  }

  getState() {
    return this._state;
  }

  setState(state, replace = false) {
    let newState;

    if (replace) {
      this._state = {};
    } else {
      newState = _.extend({}, this._state, state);
    }

    if (!_.isEqual(this._state, newState)) {
      this._state = newState;
      this.render();
    }

    return this;
  }

  render() {
    super.render();

    loadTemplate('modals/orderDetail/modFragment.html', t => {
      this.$el.html(t({
        ...this._state,
      }));

<<<<<<< HEAD
      const verifiedMod = app.verifiedMods.get(this._state.peerID);
      const createOptions = getModeratorOptions({
        model: verifiedMod,
=======
      if (this.verifiedMod) this.verifiedMod.remove();
      this.verifiedMod = this.createChild(VerifiedMod, {
        model: this.verifiedModModel,
        data: app.verifiedMods.data,
        showShortText: true,
        inOrder: true,
>>>>>>> bbb17a66
      });

      if (!verifiedMod) {
        createOptions.initialState.tipBody =
          app.polyglot.t('verifiedMod.modUnverified.tipBodyOrderDetail', {
            not: `<b>${app.polyglot.t('verifiedMod.modUnverified.not')}</b>`,
            name: `<b>${app.verifiedMods.data.name}</b>`,
          });
      }

      if (this.verifiedMod) this.verifiedMod.remove();
      this.verifiedMod = this.createChild(VerifiedMod, createOptions);
      this.getCachedEl('.js-verifiedMod').append(this.verifiedMod.render().el);
    });

    return this;
  }
}<|MERGE_RESOLUTION|>--- conflicted
+++ resolved
@@ -55,18 +55,9 @@
         ...this._state,
       }));
 
-<<<<<<< HEAD
       const verifiedMod = app.verifiedMods.get(this._state.peerID);
       const createOptions = getModeratorOptions({
         model: verifiedMod,
-=======
-      if (this.verifiedMod) this.verifiedMod.remove();
-      this.verifiedMod = this.createChild(VerifiedMod, {
-        model: this.verifiedModModel,
-        data: app.verifiedMods.data,
-        showShortText: true,
-        inOrder: true,
->>>>>>> bbb17a66
       });
 
       if (!verifiedMod) {
