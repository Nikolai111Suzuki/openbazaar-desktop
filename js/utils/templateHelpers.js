--- conflicted
+++ resolved
@@ -1,15 +1,5 @@
 import app from '../app';
 
-<<<<<<< HEAD
-const polyT = function (...args) {
-  return app.polyglot.t(...args);
-};
-
-export {
-  polyT,
-};
-=======
 export function polyT(...args) {
   return app.polyglot.t(...args);
-}
->>>>>>> 7cf0230f
+}