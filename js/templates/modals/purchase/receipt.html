<hr class="clrBr">
<b><%= ob.polyT('purchase.receipt.summary') %></b>
<%
  const listingCurrency = ob.listing.metadata.pricingCurrency;
  
  // The expecation is the purchase flow will be prevented if the listingCurrency is
  // not valid. The scenario we are accounting for below is if item is priced in the
  // server's currency and exchange rate data is not available for the viewing currency.
  // In that case we could still show the purchase flow in the server's currency (e.g. BTC).
  const viewingCurrency = ob.getCurrencyValidity(ob.displayCurrency) === 'VALID' ?
    ob.displayCurrency : listingCurrency;

  ob.prices.forEach((priceObj, i) => {
<<<<<<< HEAD
    // convert and truncate the prices here, to prevent rounding errors in the display
    const basePrice = Number(ob.formatPrice(ob.convertCurrency(priceObj.price, listingCurrency, viewingCurrency), viewingCurrency));
    const shippingPrice = Number(ob.formatPrice(ob.convertCurrency(priceObj.sPrice, listingCurrency, viewingCurrency), viewingCurrency));
    const surcharge = Number(ob.formatPrice(ob.convertCurrency(priceObj.vPrice, listingCurrency, viewingCurrency), viewingCurrency));
=======
    // convert the prices here, to prevent rounding errors in the display
    const basePrice = ob.convertCurrency(priceObj.price, listingCurrency, viewingCurrency);
    const shippingPrice = ob.convertCurrency(priceObj.sPrice, listingCurrency, viewingCurrency);
    const additionalShippingPrice = ob.convertCurrency(priceObj.aPrice, listingCurrency, viewingCurrency);
    const surcharge = ob.convertCurrency(priceObj.vPrice, listingCurrency, viewingCurrency);
>>>>>>> 5bd4b732
    const quantity = Number.isInteger(priceObj.quantity) ? priceObj.quantity : 1;
    let itemTotal = basePrice + surcharge;
    const preCouponPrice = itemTotal;
    ob.coupons.forEach((coupon) => {
      if (coupon.percentDiscount) {
        itemTotal -= itemTotal * 0.01 * coupon.percentDiscount;
      } else if (coupon.priceDiscount) {
<<<<<<< HEAD
        itemTotal -= Number(ob.formatPrice(ob.convertCurrency(coupon.priceDiscount, listingCurrency, viewingCurrency), viewingCurrency));
=======
        itemTotal -= ob.convertCurrency(coupon.priceDiscount, listingCurrency, viewingCurrency);
>>>>>>> 5bd4b732
      }
    });
    const subTotal = itemTotal * quantity;
    const shippingTotal = shippingPrice + additionalShippingPrice * (quantity -1);
%>
  <div class="flexRow">
    <span class="flexExpand">
      <%= ob.polyT('purchase.receipt.listing') %>
    </span>
    <b class="flexNoShrink">
      <%= ob.formatCurrency(preCouponPrice, viewingCurrency) %>
    </b>
  </div>
  <% ob.coupons.forEach((coupon) => { %>
    <div class="flexRow">
      <span class="flexExpand">
        <%= ob.polyT('purchase.receipt.coupon') %>
      </span>
      <b class="flexNoShrink">
        <% if (coupon.percentDiscount) {
             print(`-${coupon.percentDiscount}%`);
        } else if (coupon.priceDiscount) {
          print(`-${ob.convertAndFormatCurrency(Number(coupon.priceDiscount), listingCurrency, viewingCurrency)}`);
        } %>
      </b>
    </div>
  <% }); %>

  <% if (ob.listing.shippingOptions && ob.listing.shippingOptions.length && shippingPrice !== additionalShippingPrice && quantity > 1) { %>
  <div class="flexRow">
        <span class="flexExpand">
          <%= ob.polyT('purchase.receipt.shipping') %>
        </span>
  </div>
  <div class="flexRow subShipping">
          <span class="flexExpand">
            <%= ob.polyT('purchase.receipt.firstItem') %>
          </span>
    <b class="flexNoShrink">
      <%= ob.formatCurrency(shippingPrice, viewingCurrency) %>
    </b>
  </div>
  <div class="flexRow subShipping">
          <span class="flexExpand">
            <%= ob.polyT('purchase.receipt.additionalItems') %>
          </span>
    <b class="flexNoShrink">
      <%= ob.formatCurrency(additionalShippingPrice, viewingCurrency) %>
    </b>
  </div>
  <% } else if (ob.listing.shippingOptions && ob.listing.shippingOptions.length) { %>
    <div class="flexRow">
          <span class="flexExpand">
            <%= ob.polyT('purchase.receipt.shipping') %>
          </span>
      <b class="flexNoShrink">
        <%= ob.formatCurrency(shippingPrice, viewingCurrency) %>
      </b>
    </div>
  <% } %>
  <hr class="clrBr">
  <% if (quantity > 1) { %>
    <div class="flexRow">
      <span class="flexExpand">
        <%= ob.polyT('purchase.receipt.subtotal', { quantity }) %>
      </span>
      <b class="flexNoShrink">
        <%= ob.formatCurrency(subTotal, viewingCurrency) %>
      </b>
    </div>
    <% if (ob.listing.shippingOptions && ob.listing.shippingOptions.length && shippingTotal) { %>
      <div class="flexRow">
            <span class="flexExpand">
              <%= ob.polyT('purchase.receipt.shippingTotal') %>
            </span>
        <b class="flexNoShrink">
          <%= ob.formatCurrency(shippingTotal, viewingCurrency) %>
        </b>
      </div>
    <% } %>
  <% } %>
  <div class="flexRow">
    <span class="flexExpand">
      <%= ob.polyT('purchase.receipt.total') %>
    </span>
    <b class="flexNoShrink">
      <%= ob.formatCurrency(subTotal + shippingTotal, viewingCurrency) %>
    </b>
  </div>
<% }); %><|MERGE_RESOLUTION|>--- conflicted
+++ resolved
@@ -11,18 +11,11 @@
     ob.displayCurrency : listingCurrency;
 
   ob.prices.forEach((priceObj, i) => {
-<<<<<<< HEAD
-    // convert and truncate the prices here, to prevent rounding errors in the display
-    const basePrice = Number(ob.formatPrice(ob.convertCurrency(priceObj.price, listingCurrency, viewingCurrency), viewingCurrency));
-    const shippingPrice = Number(ob.formatPrice(ob.convertCurrency(priceObj.sPrice, listingCurrency, viewingCurrency), viewingCurrency));
-    const surcharge = Number(ob.formatPrice(ob.convertCurrency(priceObj.vPrice, listingCurrency, viewingCurrency), viewingCurrency));
-=======
     // convert the prices here, to prevent rounding errors in the display
     const basePrice = ob.convertCurrency(priceObj.price, listingCurrency, viewingCurrency);
     const shippingPrice = ob.convertCurrency(priceObj.sPrice, listingCurrency, viewingCurrency);
     const additionalShippingPrice = ob.convertCurrency(priceObj.aPrice, listingCurrency, viewingCurrency);
     const surcharge = ob.convertCurrency(priceObj.vPrice, listingCurrency, viewingCurrency);
->>>>>>> 5bd4b732
     const quantity = Number.isInteger(priceObj.quantity) ? priceObj.quantity : 1;
     let itemTotal = basePrice + surcharge;
     const preCouponPrice = itemTotal;
@@ -30,11 +23,7 @@
       if (coupon.percentDiscount) {
         itemTotal -= itemTotal * 0.01 * coupon.percentDiscount;
       } else if (coupon.priceDiscount) {
-<<<<<<< HEAD
-        itemTotal -= Number(ob.formatPrice(ob.convertCurrency(coupon.priceDiscount, listingCurrency, viewingCurrency), viewingCurrency));
-=======
         itemTotal -= ob.convertCurrency(coupon.priceDiscount, listingCurrency, viewingCurrency);
->>>>>>> 5bd4b732
       }
     });
     const subTotal = itemTotal * quantity;
