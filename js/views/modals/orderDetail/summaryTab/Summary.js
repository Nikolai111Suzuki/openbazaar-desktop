--- conflicted
+++ resolved
@@ -219,55 +219,6 @@
       this.listenTo(this.model, 'change:resolution',
         () => this.renderDisputePayoutView());
     }
-<<<<<<< HEAD
-
-    const serverSocket = getSocket();
-    const notificationTypes = [
-      // A notification for the buyer that a payment has come in for the order. Let's refetch
-      // our model so we have the data for the new transaction and can show it in the UI.
-      // As of now, the buyer only gets these notifications and this is the only way to be
-      // aware of partial payments in realtime.
-      'payment',
-      // A notification the vendor will get when an offline order has been canceled
-      'cancel',
-      // A notification the vendor will get when an order has been fully funded
-      'order',
-      // A notification the buyer will get when the vendor has rejected an offline order.
-      'declined',
-      // A notification the buyer will get when the vendor has accepted an offline order.
-      'orderConfirmation',
-      // A notification the buyer will get when the vendor has refunded their order.
-      'refund',
-      // A notification the buyer will get when the vendor has fulfilled their order.
-      'fulfillment',
-      // A notification the vendor will get when the buyer has completed an order.
-      'orderComplete',
-      // When a party opens a dispute the mod and the other party will get this notification
-      'disputeOpen',
-      // Sent to the moderator when the other party (the one that didn't open the dispute) sends
-      // their copy of the contract (which would occur if they were onffline when the dispute was
-      // opened and have since come online).
-      'disputeUpdate',
-      // Notification to the vendor and buyer when a mod has made a decision on an open dispute.
-      'disputeClose',
-      // Notification the other party will receive when a dispute payout is accepted (e.g. if vendor
-      // accepts, the buyer will get this and vice versa).
-      'disputeAccepted',
-      // Socket received by buyer when the vendor has an error processing an offline order.
-      'processingError',
-    ];
-
-    if (serverSocket) {
-      serverSocket.on('message', e => {
-        if (e.jsonData.notification && e.jsonData.notification.orderId === this.model.id) {
-          if (notificationTypes.indexOf(e.jsonData.notification.type) > -1) {
-            this.model.fetch();
-          }
-        }
-      });
-    }
-=======
->>>>>>> 3c76e80e
   }
 
   className() {
@@ -836,7 +787,7 @@
   }
 
   renderProcessingError() {
-    if (!this.vendorProcessingError) {
+    if (!this.vendorProcessingError || this.moderator) {
       if (this.processingError) {
         this.processingError.remove();
         this.processingError = null;
