.listingDetail {
  .modalContent {

    .listingContent {

      .mainImage {
        width: 500px;
        height: 500px;
        background-position: center;
        background-repeat: no-repeat;
        background-size: cover;
        border-width: 1px;
        border-style: solid;
        border-radius: $corner;
        margin-bottom: $pad;
        cursor: pointer;
      }

      .buyBox {
        border-width: 1px;
        border-style: solid;
        border-radius: $corner;
        box-sizing: border-box;
        padding: $padLg $pad * 4;
        margin-bottom: $padLg;
      }

      .tagWrapper {

        .tag {
          float: left;
          margin: 0 $padSm $padSm 0;
          font-size: $tx5b;
        }
      }

<<<<<<< HEAD
      .photoSection {
=======
      .descriptionSection {

        img {
          max-width: 100%;
          height: auto;
        }
      }

      #photoSection {
>>>>>>> 7332af62
        height: 701px;

        .photoSelected {
          height: 100%;
          cursor: zoom-in;

          &.unzoomable {
            cursor: auto;
          }

          &.open {
            cursor: zoom-out;

            .photoSelectedInner {
              display: none;
            }
          }

          .photoSelectedInner {
            max-width: 100%;
            max-height: 100%;
            display: block;
          }
        }

        .photoPrev,
        .photoNext {
          background-color: rgba(37,37,37,0.7);
          border: 0;
          width: 90px;
          height: 90px;
          font-size: 70px;
          color: #fff;
          opacity: 0;
          transition: opacity 1s;
          @include center(false, true);
          z-index: 2;
        }

        .photoPrev {
          left: 0;

          &:before {
            padding-right: 10px; // tweak centering visually
          }
        }

        .photoNext {
          right: 0;

          &:before {
            padding-left: 10px; // tweak centering visually
          }
        }

        &:hover .photoPrev,
        &:hover .photoNext {
          opacity: 1;
        }

        .cropit-image-zoom-input {
          position: absolute;
          bottom: 100px;
          width: 90%;
          margin: 0 5%;
        }

        .photoStrip {
          position: absolute;
          z-index: 1;
          bottom: 0;
          left: 0;
          right: 0;
          padding: $pad;
          background-color: rgba(37,37,37,0.7);
          overflow-x: auto;

          input[type="radio"] {
            display: none;
          }

          label {
            height: 60px;
            width: 60px;
            box-sizing: border-box;
            background-size: cover;
            background-position: center;
            background-repeat: no-repeat;
            box-shadow: 0 0 0 2px rgba(0,0,0,0), inset 0 0 0 3px rgba(256, 256, 256, 0);
            transition: box-shadow 0.25s;
            flex-shrink: 0;
            cursor: pointer;
          }

          input[type="radio"]:checked + label {
            box-shadow: 0 0 0 2px rgba(0,0,0,0.5), inset 0 0 0 3px rgba(256, 256, 256, 1);;
          }
        }
      }
    }
  }
}<|MERGE_RESOLUTION|>--- conflicted
+++ resolved
@@ -34,9 +34,6 @@
         }
       }
 
-<<<<<<< HEAD
-      .photoSection {
-=======
       .descriptionSection {
 
         img {
@@ -45,8 +42,7 @@
         }
       }
 
-      #photoSection {
->>>>>>> 7332af62
+      .photoSection {
         height: 701px;
 
         .photoSelected {
