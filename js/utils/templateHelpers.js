import $ from 'jquery';
import app from '../app';
import { formatCurrency, convertAndFormatCurrency } from './currency';
import {
  isHiRez, isLargeWidth, isSmallHeight, getAvatarBgImage, getListingBgImage,
} from './responsive';
import { upToFixed } from './number';
import twemoji from 'twemoji';

export function polyT(...args) {
  return app.polyglot.t(...args);
}

export function parseEmojis(text, className = '', attrs = {}) {
<<<<<<< HEAD
  const twemojiHtml = twemoji.parse(text,
      icon => (`../imgs/emojis/72X72/${icon}.png`));
  const $twemojiHtml = $(twemojiHtml);

  $twemojiHtml.attr('class', className);
  Object.keys(attrs)
    .forEach(attr => {
      $twemojiHtml.attr(attr, attrs[attr]);
    });

  return $twemojiHtml[0].outerHTML;
=======
  const parsed = twemoji.parse(text,
    icon => (`../imgs/emojis/72X72/${icon}.png`));
  const $parsed = $(`<div>${parsed}</div>`);

  $parsed.find('img')
    .each((index, img) => {
      const $img = $(img);
      $img.addClass(`emoji ${className}`);

      Object.keys(attrs)
        .forEach(attr => {
          $img.attr(attr, attrs[attr]);
        });
    });

  return $parsed.html();
>>>>>>> 8f6d42b3
}

export const getServerUrl = app.getServerUrl.bind(app);

export { formatCurrency };

export { convertAndFormatCurrency };

export { isHiRez };

export { isLargeWidth };

export { isSmallHeight };

export { getAvatarBgImage };

export { getListingBgImage };

export { upToFixed };<|MERGE_RESOLUTION|>--- conflicted
+++ resolved
@@ -12,19 +12,6 @@
 }
 
 export function parseEmojis(text, className = '', attrs = {}) {
-<<<<<<< HEAD
-  const twemojiHtml = twemoji.parse(text,
-      icon => (`../imgs/emojis/72X72/${icon}.png`));
-  const $twemojiHtml = $(twemojiHtml);
-
-  $twemojiHtml.attr('class', className);
-  Object.keys(attrs)
-    .forEach(attr => {
-      $twemojiHtml.attr(attr, attrs[attr]);
-    });
-
-  return $twemojiHtml[0].outerHTML;
-=======
   const parsed = twemoji.parse(text,
     icon => (`../imgs/emojis/72X72/${icon}.png`));
   const $parsed = $(`<div>${parsed}</div>`);
@@ -41,7 +28,6 @@
     });
 
   return $parsed.html();
->>>>>>> 8f6d42b3
 }
 
 export const getServerUrl = app.getServerUrl.bind(app);
