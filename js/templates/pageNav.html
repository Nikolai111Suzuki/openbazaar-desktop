--- conflicted
+++ resolved
@@ -42,7 +42,6 @@
             style="background-image: url('../imgs/defaultAvatar.png')"
           <% } %>
           ></a>
-<<<<<<< HEAD
           <nav class="navListWrapper foldDown js-navList js-navPopMenu">
             <div class="navList clrBr listBox clrP clrSh1">
               <div class="listGroup clrP clrBr">
@@ -89,52 +88,6 @@
                   <span>About OpenBazaar</span>
                 </a>
               </div>
-=======
-          <nav class="navList listBox clrS clrSh1 foldDown js-navList js-navPopMenu">
-            <div class="listGroup clrP clrBr clrSh2">
-              <a class="listItem">
-                <span>Current Node</span>
-                <span><i class="ion-arrow-right-b floR"></i></span>
-              </a>
-            </div>
-            <div class="listGroup clrP clrBr clrSh2">
-              <a class="listItem" href="#<%= ob.id ? `${ob.id}` : ''%>">
-                <span>My Page</span><span class="clrT2">Cltrl + ?</span>
-              </a>
-              <a class="listItem"><!--TODO add route for Page Customization-->
-                <span>Customize Page</span><span class="clrT2">Cltrl + ?</span>
-              </a>
-              <a class="listItem js-navCreateListing">
-                <span>Create Listing</span><span class="clrT2">Cltrl + ?</span>
-              </a>
-              <a class="listItem" href="#connected-peers">
-                <span>Connected Peers</span><span class="clrT2">Cltrl + ?</span>
-              </a>
-            </div>
-            <div class="listGroup clrP clrBr clrSh2">
-              <a href="#transactions/purchases" class="listItem">
-                <span>Purchases</span><span class="clrT2">Cltrl + ?</span>
-              </a>
-              <a href="#transactions/sales" class="listItem">
-                <span>Sales</span><span class="clrT2">Cltrl + ?</span>
-              </a>
-              <a href="#transactions/cases" class="listItem">
-                <span>Cases</span><span class="clrT2">Cltrl + ?</span>
-              </a>
-            </div>
-            <div class="listGroup clrP clrBr clrSh2">
-              <a class="listItem js-navSettings">
-                <span>Settings</span><span class="clrT2">Cltrl + ?</span>
-              </a>
-            </div>
-            <div class="listGroup clrP clrBr clrSh2">
-              <a class="listItem">
-                <span>About OpenBazaar</span><span class="clrT2">Cltrl + ?</span>
-              </a>
-              <a class="listItem">
-                <span>Support OpenBazaar</span><span class="clrT2">Cltrl + ?</span>
-              </a>
->>>>>>> 89bd2e4c
             </div>
           </nav>
         </div>
