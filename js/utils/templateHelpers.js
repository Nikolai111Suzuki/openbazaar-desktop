import $ from 'jquery';
import app from '../app';
import { formatCurrency, convertAndFormatCurrency } from './currency';
import {
  isHiRez, isLargeWidth, isSmallHeight, getAvatarBgImage,
} from './responsive';
import { upToFixed } from './number';
import twemoji from 'twemoji';

export function polyT(...args) {
  return app.polyglot.t(...args);
}

export function parseEmojis(text, className = '', attrs = {}) {
  const parsed = twemoji.parse(text,
<<<<<<< HEAD
    icon => (`../imgs/emojis/72X72/${icon}.png`));
=======
      icon => (`../imgs/emojis/72X72/${icon}.png`));
>>>>>>> d761aced
  const $parsed = $(`<div>${parsed}</div>`);

  $parsed.find('img')
    .each((index, img) => {
      const $img = $(img);
<<<<<<< HEAD
      $img.addClass(`emoji ${className}`);
=======
      $img.addClass(className);
>>>>>>> d761aced

      Object.keys(attrs)
        .forEach(attr => {
          $img.attr(attr, attrs[attr]);
        });
    });

  return $parsed.html();
}

export const getServerUrl = app.getServerUrl.bind(app);

export { formatCurrency };

export { convertAndFormatCurrency };

export { isHiRez };

export { isLargeWidth };

export { isSmallHeight };

export { getAvatarBgImage };

export { upToFixed };<|MERGE_RESOLUTION|>--- conflicted
+++ resolved
@@ -13,21 +13,13 @@
 
 export function parseEmojis(text, className = '', attrs = {}) {
   const parsed = twemoji.parse(text,
-<<<<<<< HEAD
-    icon => (`../imgs/emojis/72X72/${icon}.png`));
-=======
       icon => (`../imgs/emojis/72X72/${icon}.png`));
->>>>>>> d761aced
   const $parsed = $(`<div>${parsed}</div>`);
 
   $parsed.find('img')
     .each((index, img) => {
       const $img = $(img);
-<<<<<<< HEAD
       $img.addClass(`emoji ${className}`);
-=======
-      $img.addClass(className);
->>>>>>> d761aced
 
       Object.keys(attrs)
         .forEach(attr => {
