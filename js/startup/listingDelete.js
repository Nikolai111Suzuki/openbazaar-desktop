import app from '../app';
import { events as listingEvents } from '../models/listing';
import Listing from '../models/listing/Listing';
import Dialog from '../views/modals/Dialog';

const getTitle = (model) => (
  // Model might be a Listing or ListingShort instance.
  model instanceof Listing ?
    model.get('listing')
      .get('item')
      .get('title') :
    model.get('title')
);

export default function () {
  const statusMessages = {};

  listingEvents.on('destroying', (model, opts) => {
    if (statusMessages[opts.slug]) return;

<<<<<<< HEAD
    if (statusMessage) return;

    statusMessage = app.statusBar.pushMessage({
      msg: app.polyglot.t('listingDelete.deletingListing',
        { listing: `<em>${getTitle(model)}</em>` }),
=======
    const statusMessage = app.statusBar.pushMessage({
      msg: `Deleting listing <em>${getTitle(model)}</em>... (translate me)`,
>>>>>>> 4bef1d56
      duration: 99999999999,
    });

    statusMessages[opts.slug] = statusMessage;

    opts.xhr.done(() => {
      statusMessage.update(app.polyglot.t('listingDelete.deletedListing',
        { listing: `<em>${getTitle(model)}</em>` }));

      setTimeout(() => (statusMessage.remove()), 3000);
    }).fail((xhr) => {
      const failReason = xhr.responseJSON && xhr.responseJSON.reason || '';

      let dialogBody;

      if (!failReason) {
        dialogBody = app.polyglot.t('listingDelete.deletedFailedDialogBody',
          { listing: `<em>${getTitle(model)}</em>` });
      } else {
        dialogBody = app.polyglot.t('listingDelete.deletedFailedDialogBodyWithReason',
          {
            listing: `<em>${getTitle(model)}</em>`,
            reason: `<br /><br />${failReason}`,
          });
      }

      statusMessage.update({
        msg: app.polyglot.t('listingDelete.deletedFailedStatusMsg',
          { listing: `<em>${getTitle(model)}</em>` }),
        type: 'warning',
      });

      setTimeout(() => (statusMessage.remove()), 3000);

      const failedListingDeleteDialog = new Dialog({
        title: app.polyglot.t('listingDelete.deletedFailedDialogTitle'),
        message: dialogBody,
        buttons: [{
          text: 'ok (translate)',
          fragment: 'ok',
        }],
      }).on('click-ok', () => failedListingDeleteDialog.close())
      .render()
      .open();
    }).always(() => (delete statusMessages[opts.slug]));
  });
}<|MERGE_RESOLUTION|>--- conflicted
+++ resolved
@@ -18,16 +18,9 @@
   listingEvents.on('destroying', (model, opts) => {
     if (statusMessages[opts.slug]) return;
 
-<<<<<<< HEAD
-    if (statusMessage) return;
-
-    statusMessage = app.statusBar.pushMessage({
+    const statusMessage = app.statusBar.pushMessage({
       msg: app.polyglot.t('listingDelete.deletingListing',
         { listing: `<em>${getTitle(model)}</em>` }),
-=======
-    const statusMessage = app.statusBar.pushMessage({
-      msg: `Deleting listing <em>${getTitle(model)}</em>... (translate me)`,
->>>>>>> 4bef1d56
       duration: 99999999999,
     });
 
