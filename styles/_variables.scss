// colors
<<<<<<< HEAD
$text: hsl(0,0,15);
$text2: adjust-color($text, $lightness: +41%);
$text3: adjust-color($text, $lightness: +59%);
$primary: hsl(0,0%,100%);
$secondary: adjust-color($primary, $lightness: -20%);
$background: adjust-color($primary, $lightness: -4%);
$border: adjust-color($primary, $lightness: -11%);
$emphasis1: rgb(253,166,57);

// typography
$baseFontSize: 10px;

//layout
$row: 10px;
$pad: 10px;
$marg: 10px;

//controls
$corner: 2px;
$bar: 50px;
=======
$ob-background: #ACD1E9;
>>>>>>> e4016810
<|MERGE_RESOLUTION|>--- conflicted
+++ resolved
@@ -1,5 +1,4 @@
 // colors
-<<<<<<< HEAD
 $text: hsl(0,0,15);
 $text2: adjust-color($text, $lightness: +41%);
 $text3: adjust-color($text, $lightness: +59%);
@@ -20,6 +19,3 @@
 //controls
 $corner: 2px;
 $bar: 50px;
-=======
-$ob-background: #ACD1E9;
->>>>>>> e4016810
