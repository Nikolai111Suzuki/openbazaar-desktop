--- conflicted
+++ resolved
@@ -9,13 +9,6 @@
   </head>
   <body class="clrT clrBk">
     <div id="appFrame">
-<<<<<<< HEAD
-      <div id="pageNavContainer"></div>
-      <div id="contentFrame">
-        <div id="pageContainer"></div>  
-      </div>
-      <div id="chatContainer"></div>
-=======
       <section id="pageNavContainer"></section>
       <section id="contentFrame" class="flexRow">
         <section id="pageContainer" class="flexGrow"></section>
@@ -30,7 +23,6 @@
           </ul>
         </section>
       </section>
->>>>>>> d9249ccc
     </div>
     <script>
       <!--just demo stuff-->
