import app from '../../../app';
import loadTemplate from '../../../utils/loadTemplate';
import baseVw from '../../baseVw';
<<<<<<< HEAD
import { alert } from '../SimpleMessage';
=======
import { openSimpleMessage } from '../SimpleMessage';
>>>>>>> ccba63a5
import AddressesForm from './AddressesForm';
import AddressesList from './AddressesList';
import ShippingAddress from '../../../models/ShippingAddress';

export default class extends baseVw {
  constructor(options = {}) {
    super({
      className: 'settingsAddresses',
      ...options,
    });

    this.settings = app.settings.clone();
    this.listenTo(this.settings, 'sync', (md, resp, syncOpts) => {
      // Since different tabs are working off different parts of
      // the settings model, to not overwrite each other, we'll only
      // update fields that our tab has changed.
      app.settings.set(syncOpts.attrs);
    });

    this.addressForm = this.createChild(AddressesForm, { model: new ShippingAddress() });

    this.addressList = this.createChild(AddressesList,
      { collection: this.settings.get('shippingAddresses') });
    this.listenTo(this.addressList, 'deleteAddress', this.onDeleteAddress);
  }

  events() {
    return {
      'click .js-addAddress': 'saveNewAddress',
    };
  }

  onDeleteAddress(address) {
    const shippingAddresses = this.settings.get('shippingAddresses');
    const removeIndex = shippingAddresses.indexOf(address);

    shippingAddresses.remove(address);

    const save = this.settings.save({ shippingAddresses: shippingAddresses.toJSON() }, {
      attrs: { shippingAddresses: shippingAddresses.toJSON() },
      type: 'PATCH',
    });

    if (save) {
      const truncatedName = address.get('name').slice(0, 30);

      const msg = {
        msg: app.polyglot.t('settings.addressesTab.statusDeletingAddress',
          { name: `<em>${truncatedName}</em>` }),
        type: 'message',
      };

      const statusMessage = app.statusBar.pushMessage({
        ...msg,
        duration: 9999999999999999,
      });

      save.done(() => {
        statusMessage.update({
          msg: app.polyglot.t('settings.addressesTab.statusDeleteAddressComplete',
            { name: `<em>${truncatedName}</em>` }),
          type: 'confirmed',
        });
      })
      .fail((...args) => {
        // put the address that failed to remove back in
        shippingAddresses.add(address, { at: removeIndex });

        const errMsg = args[0] && args[0].responseJSON &&
          args[0].responseJSON.reason || '';

<<<<<<< HEAD
        alert(
=======
        openSimpleMessage(
>>>>>>> ccba63a5
          app.polyglot.t('settings.addressesTab.deleteAddressErrorAlertTitle',
            { name: `<em>${truncatedName}</em>` }),
          errMsg
        );

        statusMessage.update({
          msg: app.polyglot.t('settings.addressesTab.statusDeleteAddressFailed',
            { name: `<em>${truncatedName}</em>` }),
          type: 'warning',
        });
      })
      .always(() => setTimeout(() => statusMessage.remove(), 3000));
    }
  }

  saveNewAddress() {
    const model = this.addressForm.model;
    const formData = this.addressForm.getFormData();

    model.set(formData);
    model.set(formData, { validate: true });

    if (!model.validationError) {
      const shippingAddresses = this.settings.get('shippingAddresses');

      shippingAddresses.push(model);

      const save = this.settings.save({ shippingAddresses: shippingAddresses.toJSON() }, {
        attrs: { shippingAddresses: shippingAddresses.toJSON() },
        type: 'PATCH',
      });

      if (save) {
        const truncatedName = model.get('name').slice(0, 30);

        const msg = {
          msg: app.polyglot.t('settings.addressesTab.statusAddingAddress',
            { name: `<em>${truncatedName}</em>` }),
          type: 'message',
        };

        const statusMessage = app.statusBar.pushMessage({
          ...msg,
          duration: 9999999999999999,
        });

        save.done(() => {
          statusMessage.update({
            msg: app.polyglot.t('settings.addressesTab.statusAddAddressComplete',
              { name: `<em>${truncatedName}</em>` }),
            type: 'confirmed',
          });

          this.addressForm.model = new ShippingAddress();
          this.addressForm.render();
        }).fail((...args) => {
          // remove the address that failed to add
          // todo: can't remove by passing in model instance from above because of some
          // weirdness with _clientID... investigate.
          const modelToRemove = shippingAddresses.findWhere({ name: model.get('name') });
          if (modelToRemove) shippingAddresses.remove(modelToRemove);

          const errMsg = args[0] && args[0].responseJSON && args[0].responseJSON.reason || '';

<<<<<<< HEAD
          alert(
=======
          openSimpleMessage(
>>>>>>> ccba63a5
            app.polyglot.t('settings.addressesTab.addAddressErrorAlertTitle',
              { name: `<em>${truncatedName}</em>` }),
            errMsg
          );

          statusMessage.update({
            msg: app.polyglot.t('settings.addressesTab.statusAddAddressFailed',
              { name: `<em>${truncatedName}</em>` }),
            type: 'warning',
          });
        }).always(() => {
          this.$btnAddAddress.removeClass('processing');
          setTimeout(() => statusMessage.remove(), 3000);
        });
      }
    }

    // render so errors are shown / cleared
    this.addressForm.render();
    if (!model.validationError) this.$btnAddAddress.addClass('processing');

    const $firstFormErr = this.$('.js-formContainer .errorList:first');
    if ($firstFormErr.length) $firstFormErr[0].scrollIntoViewIfNeeded();
  }

  get $btnAddAddress() {
    return this._$btnAddAddress || this.$('.js-addAddress');
  }

  render() {
    loadTemplate('modals/settings/addresses.html', (t) => {
      this.$el.html(t({
        errors: {},
        ...this.settings.toJSON(),
      }));

      this.$('.js-formContainer').html(
        this.addressForm.render().el
      );

      this.$('.js-listContainer').html(
        this.addressList.render().el
      );

      this._$btnAddAddress = null;
    });

    return this;
  }
}<|MERGE_RESOLUTION|>--- conflicted
+++ resolved
@@ -1,11 +1,7 @@
 import app from '../../../app';
 import loadTemplate from '../../../utils/loadTemplate';
 import baseVw from '../../baseVw';
-<<<<<<< HEAD
-import { alert } from '../SimpleMessage';
-=======
 import { openSimpleMessage } from '../SimpleMessage';
->>>>>>> ccba63a5
 import AddressesForm from './AddressesForm';
 import AddressesList from './AddressesList';
 import ShippingAddress from '../../../models/ShippingAddress';
@@ -77,11 +73,7 @@
         const errMsg = args[0] && args[0].responseJSON &&
           args[0].responseJSON.reason || '';
 
-<<<<<<< HEAD
-        alert(
-=======
         openSimpleMessage(
->>>>>>> ccba63a5
           app.polyglot.t('settings.addressesTab.deleteAddressErrorAlertTitle',
             { name: `<em>${truncatedName}</em>` }),
           errMsg
@@ -146,11 +138,7 @@
 
           const errMsg = args[0] && args[0].responseJSON && args[0].responseJSON.reason || '';
 
-<<<<<<< HEAD
-          alert(
-=======
           openSimpleMessage(
->>>>>>> ccba63a5
             app.polyglot.t('settings.addressesTab.addAddressErrorAlertTitle',
               { name: `<em>${truncatedName}</em>` }),
             errMsg
