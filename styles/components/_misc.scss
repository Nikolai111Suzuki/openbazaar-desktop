// This file is a place for component styles that are too few for their own file
// and don't make sense in any of the existing files
.closeIcon {
  position: relative;
  width: 24px;
  height: 24px;

  span {
    position: absolute;
    top: 0;
    left: 0;
    transform: translate(-25%, -25%);
    border-radius: 50%;
    border-style: solid;
    border-width: 1px;
    width: 100%;
    height: 100%;
    display: flex;
    align-items: center;
    justify-content: center;
  }
}

.trumbowyg .trumbowyg-editor {
  height: auto !important;
  /* gross hack to stop trumbowyg from setting inline height to huge numbers when external
  images are added */
}

.btcIcon {
  width: 18px;
  height: 18px;
  background-size: contain;
  display: inline-block;
}

.shapeShiftIcon {
  @extend .btcIcon;
<<<<<<< HEAD
  background-color: #000;
  border-radius: 4px;
}

.ratingStrip {
  .ratingIcons {
    display: inline-flex;
    flex-direction: row-reverse;

    .ratingIcon {
      opacity: 0.4;

      &.selected {
        opacity: 1;
      }

      &:hover {
        opacity: 1;

        & ~ * {
          opacity: 1;
        }
      }
    }
  }
=======
}

.copyNotification {
  font-weight: bold;
  font-size: $baseFontSize;
  margin-left: $padMd;
  padding: $padSm;
  border-width: 1px;
  border-style: solid;
  border-radius: 3px;
  position: absolute;
  top: 0;
  left: 100%;
  opacity: 0;
  pointer-events: none;
  transition: opacity 0.5s;
}

.copyNotification.active {
  opacity: 1;
  pointer-events: auto;
>>>>>>> 2b63a5fc
}<|MERGE_RESOLUTION|>--- conflicted
+++ resolved
@@ -36,9 +36,27 @@
 
 .shapeShiftIcon {
   @extend .btcIcon;
-<<<<<<< HEAD
-  background-color: #000;
-  border-radius: 4px;
+}
+
+.copyNotification {
+  font-weight: bold;
+  font-size: $baseFontSize;
+  margin-left: $padMd;
+  padding: $padSm;
+  border-width: 1px;
+  border-style: solid;
+  border-radius: 3px;
+  position: absolute;
+  top: 0;
+  left: 100%;
+  opacity: 0;
+  pointer-events: none;
+  transition: opacity 0.5s;
+}
+
+.copyNotification.active {
+  opacity: 1;
+  pointer-events: auto;
 }
 
 .ratingStrip {
@@ -62,27 +80,4 @@
       }
     }
   }
-=======
-}
-
-.copyNotification {
-  font-weight: bold;
-  font-size: $baseFontSize;
-  margin-left: $padMd;
-  padding: $padSm;
-  border-width: 1px;
-  border-style: solid;
-  border-radius: 3px;
-  position: absolute;
-  top: 0;
-  left: 100%;
-  opacity: 0;
-  pointer-events: none;
-  transition: opacity 0.5s;
-}
-
-.copyNotification.active {
-  opacity: 1;
-  pointer-events: auto;
->>>>>>> 2b63a5fc
 }