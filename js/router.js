--- conflicted
+++ resolved
@@ -6,11 +6,6 @@
 import UserPage from './views/userPage/UserPage';
 import TransactionsPage from './views/TransactionsPage';
 import TemplateOnly from './views/TemplateOnly';
-<<<<<<< HEAD
-import TestModalsPage from './views/TestModalsPage';
-import TestProfilePage from './views/TestProfilePage';
-=======
->>>>>>> 42305e7a
 import ListingPage from './views/Listing';
 import Profile from './models/Profile';
 import Listing from './models/listing/Listing';
@@ -26,11 +21,6 @@
       [/^ownPage[\/]?(.*?)$/, 'ownPage'],
       ['transactions', 'transactions'],
       ['transactions/:tab', 'transactions'],
-<<<<<<< HEAD
-      ['test-modals', 'testModals'],
-      ['test-profile', 'testProfile'],
-=======
->>>>>>> 42305e7a
       // temporary route
       ['listing/:guid/:slug', 'listing'],
       ['*path', 'pageNotFound'],
@@ -145,36 +135,6 @@
     const listing = new Listing({
       listing: { slug },
     }, { guid });
-<<<<<<< HEAD
-
-    let onWillRoute = () => {};
-    this.once('will-route', onWillRoute);
-
-    const listingFetch = listing.fetch();
-
-    onWillRoute = () => {
-      listingFetch.abort();
-    };
-
-    listingFetch.done((jqXhr) => {
-      if (jqXhr && jqXhr.statusText === 'abort') return;
-
-      this.loadPage(
-        new ListingPage({
-          model: listing,
-        }).render()
-      );
-    }).fail((jqXhr) => {
-      if (jqXhr.statusText !== 'abort') this.listingNotFound();
-    }).always(() => {
-      if (onWillRoute) this.off(null, onWillRoute);
-    });
-  }
-
-  transactions(tab) {
-    tab = tab || 'inbound'; // eslint-disable-line no-param-reassign
-=======
->>>>>>> 42305e7a
 
     let onWillRoute = () => {};
     this.once('will-route', onWillRoute);
