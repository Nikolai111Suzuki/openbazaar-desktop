--- conflicted
+++ resolved
@@ -11,13 +11,8 @@
   <body class="clrT clrBk">
     <div id="appFrame">
       <section id="pageNavContainer"></section>
-<<<<<<< HEAD
-      <section id="contentFrame" class="flexRow">
-        <section id="pageContainer" class="flexExpand"></section>
-=======
       <section id="contentFrame">
         <section id="pageContainer"></section>
->>>>>>> 33e4ec36
         <section id="chatContainer">
           <div class="padSmKids">
             <div>
