--- conflicted
+++ resolved
@@ -120,7 +120,6 @@
         flex-shrink: 1;
         width: 100%;
 
-<<<<<<< HEAD
         .listingsGrid {
           // &:empty {
           //   & ~ .noResults {
@@ -128,33 +127,6 @@
           //   }
           // }
         }
-=======
-        .listingsWrap {
-          flex-wrap: wrap;
-
-          &:empty {
-            & ~ .noResults {
-              display: block;
-            }
-          }
-
-          .col {
-            margin: 0 $padMd $padMd 0;
-            width: 225px;
-            height: 283px;
-            border-style: solid;
-            border-width: 1px;
-            font-size: $tx5b;
-            cursor: pointer;
-
-            &:nth-child(3n) {
-              margin-right: 0;
-            }
->>>>>>> 6cb5a6bc
-
-        // .noResults {
-        //   display: none;
-        // }
 
         .listingsHeaderRow {
           .listingsCount {
