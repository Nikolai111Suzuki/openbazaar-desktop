<%
const hasModerators = !!ob.listing.moderators && ob.listing.moderators.length
// when multiple listings are supported, the prices array will have one price object for each
const totalPrice = ob.prices[0].price + ob.prices[0].vPrice;
%>

<div class="popInMessageHolder js-popInMessages"></div>

<div class="topControls gutterHSm flex">
  <% if (ob.vendor) { %>
  <div class="contentBox clrP clrSh3 clrBr clrT">
    <div class="padSm gutterHSm overflowAuto margRSm flexVCent">
      <a class="clrBr2 clrSh1 discTn flexNoShrink" style="<%= ob.getAvatarBgImage(ob.vendor.avatar) %>"></a>
      <p class="txUnl tx3 clamp"><%= ob.vendor.name %></p>
      <a class="link flexNoShrink tx6 js-goToListing"><% print(ob.polyT('purchase.returnToListing')) %></a>
    </div>
  </div>
  <% } %>
</div>

<div class="flexRow gutterH">
  <div class="col9">
    <div class="flexColRow gutterV">
      <% // to support multiple items in a purchase, loop this section %>
      <section class="contentBox pad clrP clrBr clrSh3">
        <div class="js-errors"></div>
        <div class="js-items-quantity-errors"></div>
        <div class="flexVCent gutterH">
          <div class="thumb" style="<%= ob.getListingBgImage(ob.listing.item.images[0]) %>"></div>
          <div class="flexExpand">
            <div class="flexCol gutterVTn">
              <div class="width100 noOverflow">
                <b><%= ob.listing.item.title %></b>
              </div>
<<<<<<< HEAD
              <% ob.variants.forEach((variant) => { %>
=======
              <% ob.variants.forEach(variant => { %>
>>>>>>> 3ee2d54a
                <div class="width100 noOverflow">
                  <span class="clrT2"><%= variant.name %>: <%= variant.value %></span>
                </div>
              <% }); %>
            </div>
          </div>
          <div class="showIfPay flexNoShrink">
            <div class="flexVCent gutterHSm">
              <label class="flexNoShrink" for="purchaseQuantity">
                <%= ob.polyT('purchase.quantity') %>
              </label>
              <input
                  class="clrBr clrP"
                  type="text"
                  id="purchaseQuantity"
                  size="1"
                  name="quantity"
                  value="1"
                  data-var-type="number">
            </div>
          </div>
          <div class="pad flexNoShrink">
            <b>
              <%= ob.convertAndFormatCurrency(totalPrice, ob.listing.metadata.pricingCurrency, ob.displayCurrency) %>
            </b>
          </div>
        </div>
      </section>
      <% if (ob.listing.shippingOptions && ob.listing.shippingOptions.length) { %>
        <section class="contentBox padMd clrP clrBr clrSh3 showIfPay js-shipping">
          <div class="js-shipping-errors js-items-shipping-errors"></div>
          <div class="js-shippingWrapper"></div>
        </section>
      <% } %>
      <section class="contentBox padMd clrP clrBr clrSh3 showIfPay">
        <div class="flexColRows gutterVSm">
          <h2 class="h4 required"><%= ob.polyT('purchase.paymentTypeTitle') %></h2>
          <div class="contentBox pad clrP clrBr flexVCent">
            <i class="btcIcon margRSm" style="background-image: url('../imgs/btcIcon128.png');"></i>
            <div class="flexExpand">
              <%= ob.polyT('currencies.BTC') %>
            </div>
            <div class="tx6 clrT2 margRSm"><%= ob.polyT('purchase.useShapeShift') %></div>
            <i class="shapeShiftIcon" style="background-image: url('../imgs/shapeShiftIcon.png');"></i>
          </div>
          <div class="js-moderated-errors"></div>
          <% if (hasModerators) { %>
            <div class="js-moderatedOption">
              <input
                  type="checkbox"
                  name="moderated"
                  checked
                  id="purchaseModerated">
              <label for="purchaseModerated"><%= ob.polyT('purchase.moderatedPayment') %></label>
              <p class="clrT2 tx6">
                <%= ob.polyT('purchase.moderationDisclaimer') %>
              </p>
            </div>
            <p class="clrTErr hide js-noValidModerators">
              <%= ob.polyT('purchase.noValidModerators') %>
            </p>
          <% } %>
        </div>
      </section>
      <% if (hasModerators) { %>
        <section class="contentBox padMd clrP clrBr clrSh3 showIfPay js-moderator">
          <h2 class="h4"><%= ob.polyT('purchase.moderatorTitle') %></h2>
          <div class="js-moderatorsWrapper"></div>
        </section>
      <% } %>
      <section class="contentBox padMd clrP clrBr clrSh3 showIfPay">
        <h2 class="h4">
          <%= ob.polyT('purchase.informationTitle') %>
          <span class="clrT2 txUnb tx5b"><%= ob.polyT('purchase.optional') %></span>
        </h2>
        <div class="flexRow gutterH row">
          <div class="col6">
            <div class="rowTn">
              <label for="emailAddress" class="tx5">
                <%= ob.polyT('purchase.emailAddress') %>
              </label>
            </div>
            <div>
              <input
                  class="btnHeight clrBr clrP js-purchaseField"
                  type="text"
                  id="emailAddress"
                  name="alternateContactInfo"
                  placeholder="<%= ob.polyT('purchase.emailPlaceholder') %>"
                  value="<%= ob.alternateContactInfo %>">
            </div>
            <div>
              <span class="txSm clrT2"><%= ob.polyT('purchase.emailNote') %></span>
            </div>
          </div>
          <div class="col6">
<<<<<<< HEAD
            <% if (ob.listing.coupons && ob.listing.coupons.length) { %>
              <div class="rowTn">
                <label for="couponCode" class="tx5">
                  <%= ob.polyT('purchase.couponCode') %>
                  <i class="ion-ios-information-outline js-couponInfo"></i>
                </label>
              </div>
              <div class="flex gutterH row">
                <input
                    class="btnHeight clrBr clrP"
                    type="text"
                    id="couponCode"
                    name="couponCode">
                <button class="btn clrP clrBr js-applyCoupon">
                  <%= ob.polyT('purchase.applyCode') %>
                </button>
              </div>
              <div class="js-couponsWrapper">
                <% // coupons are inserted here after they are added by the user. %>
              </div>
            <% } %>
=======
            <div class="rowTn">
              <label for="couponCode" class="tx5">
                <%= ob.polyT('purchase.couponCode') %>
                <i class="ion-ios-information-outline js-couponInfo"></i>
              </label>
            </div>
            <div class="flex gutterH row">
              <input
                  class="btnHeight clrBr clrP"
                  type="text"
                  id="couponCode"
                  name="couponCode">
              <button class="btn clrP clrBr clrSh2 js-applyCoupon">
                <%= ob.polyT('purchase.applyCode') %>
              </button>
            </div>
            <div class="js-couponsWrapper">
              <% // coupons are inserted here after they are added by the user. %>
            </div>
>>>>>>> 3ee2d54a
          </div>
        </div>
        <hr class="clrBr row">
        <div class="rowTn">
          <label for="memo" class="tx5">
            <%= ob.polyT('purchase.memo') %>
          </label>
        </div>
        <textarea
            class="clrBr clrP js-purchaseField"
            id="memo"
            name="memo"
            maxlength="5000"
            rows="6"
            placeholder="<%= ob.polyT('purchase.memoPlaceholder') %>"><%= ob.memo %></textarea>
      </section>
      <section class="contentBox padMd clrP clrBr clrSh3 showIfPending js-pending">
      </section>
      <section class="contentBox padMd clrP clrBr clrSh3 showIfComplete js-complete">
      </section>
    </div>
  </div>
  <div class="col3">
    <section class="contentBox pad clrP clrBr clrSh3 sidebar">
<<<<<<< HEAD
      <i class="jsModalClose cornerTR ion-ios-close-empty iconBtn clrP clrBr clrSh3 closeBtn"></i>
=======
      <i class="js-close cornerTR ion-ios-close-empty iconBtn clrP clrBr clrSh3 closeBtn"></i>
>>>>>>> 3ee2d54a
      <div class="js-actionBtn"></div>
      <div class="js-receipt"></div>
      <% if (hasModerators) { %>
        <hr class="clrBr js-moderatorNote">
        <div class="padSm txSm txCtr clrT2 js-moderatorNote">
          <%= ob.polyT('purchase.moderatorNote') %>
        </div>
      <% } %>
    </section>
  </div>
</div>
<|MERGE_RESOLUTION|>--- conflicted
+++ resolved
@@ -32,11 +32,7 @@
               <div class="width100 noOverflow">
                 <b><%= ob.listing.item.title %></b>
               </div>
-<<<<<<< HEAD
-              <% ob.variants.forEach((variant) => { %>
-=======
               <% ob.variants.forEach(variant => { %>
->>>>>>> 3ee2d54a
                 <div class="width100 noOverflow">
                   <span class="clrT2"><%= variant.name %>: <%= variant.value %></span>
                 </div>
@@ -133,29 +129,6 @@
             </div>
           </div>
           <div class="col6">
-<<<<<<< HEAD
-            <% if (ob.listing.coupons && ob.listing.coupons.length) { %>
-              <div class="rowTn">
-                <label for="couponCode" class="tx5">
-                  <%= ob.polyT('purchase.couponCode') %>
-                  <i class="ion-ios-information-outline js-couponInfo"></i>
-                </label>
-              </div>
-              <div class="flex gutterH row">
-                <input
-                    class="btnHeight clrBr clrP"
-                    type="text"
-                    id="couponCode"
-                    name="couponCode">
-                <button class="btn clrP clrBr js-applyCoupon">
-                  <%= ob.polyT('purchase.applyCode') %>
-                </button>
-              </div>
-              <div class="js-couponsWrapper">
-                <% // coupons are inserted here after they are added by the user. %>
-              </div>
-            <% } %>
-=======
             <div class="rowTn">
               <label for="couponCode" class="tx5">
                 <%= ob.polyT('purchase.couponCode') %>
@@ -175,7 +148,6 @@
             <div class="js-couponsWrapper">
               <% // coupons are inserted here after they are added by the user. %>
             </div>
->>>>>>> 3ee2d54a
           </div>
         </div>
         <hr class="clrBr row">
@@ -200,11 +172,7 @@
   </div>
   <div class="col3">
     <section class="contentBox pad clrP clrBr clrSh3 sidebar">
-<<<<<<< HEAD
-      <i class="jsModalClose cornerTR ion-ios-close-empty iconBtn clrP clrBr clrSh3 closeBtn"></i>
-=======
       <i class="js-close cornerTR ion-ios-close-empty iconBtn clrP clrBr clrSh3 closeBtn"></i>
->>>>>>> 3ee2d54a
       <div class="js-actionBtn"></div>
       <div class="js-receipt"></div>
       <% if (hasModerators) { %>
