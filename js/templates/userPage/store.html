--- conflicted
+++ resolved
@@ -47,37 +47,26 @@
       <div class="js-catFilterContainer"></div>
     </div>
     <div class="col storeListings">
-<<<<<<< HEAD
       <% if (ob.listingCount) { %>
-        <div class="rowMd clrT tx5 flexVBot listingsHeaderRow">
-          <span class="listingsCount js-listingCount"></span>
-          <div class="floR tx6 flexVCent">
+      <div class="rowMd clrT tx5 flexVBot listingsHeaderRow">
+        <span class="listingsCount js-listingCount"></span>
+        <div>
+          <div class="tx6 flexVCent">
             <label class="clrT2 marginLAuto margRSm"><%= ob.polyT('userPage.store.sortBy') %></label>
             <select class="tx6 select2Small js-sortBySelect" style="width: 150px">
               <option value="PRICE_ASC" <% if (ob.filter.sortBy === 'PRICE_ASC') print('selected') %>><%= ob.polyT('userPage.store.sortOpts.priceAsc') %></option>
               <option value="PRICE_DESC" <% if (ob.filter.sortBy === 'PRICE_DESC') print('selected') %>><%= ob.polyT('userPage.store.sortOpts.priceDesc') %></option>
               <option value="NAME_ASC" <% if (ob.filter.sortBy === 'NAME_ASC') print('selected') %>><%= ob.polyT('userPage.store.sortOpts.nameAsc') %></option>
               <option value="NAME_DESC" <% if (ob.filter.sortBy === 'NAME_DESC') print('selected') %>><%= ob.polyT('userPage.store.sortOpts.nameDesc') %></option>
-=======
-      <div class="rowMd clrT tx5 flexVBot listingsHeaderRow">
-        <span class="listingsCount js-listingCount"></span>
-        <div>
-          <div class="tx6 flexVCent">
-            <label class="clrT2 marginLAuto margRSm">Sort by (translate me!)</label>
-            <select class="tx6 select2Small js-sortBySelect" style="width: 150px">
-              <option value="PRICE_ASC" <% if (ob.filter.sortBy === 'PRICE_ASC') print('selected') %>>Price low to high</option>
-              <option value="PRICE_DESC" <% if (ob.filter.sortBy === 'PRICE_DESC') print('selected') %>>Price high to low</option>
-              <option value="NAME_ASC" <% if (ob.filter.sortBy === 'NAME_ASC') print('selected') %>>Title A-Z</option>
-              <option value="NAME_DESC" <% if (ob.filter.sortBy === 'NAME_DESC') print('selected') %>>Title Z-A</option>
->>>>>>> 4bef1d56
               <!-- <option value="RATING">Rating</option> -->
             </select>
             <div class="select2Small js-sortBySelectDropdownContainer"></div>
           </div>
         </div>
-        <div class="js-listingsContainer"></div>
+      </div>
+      <div class="js-listingsContainer"></div>
       <% } else { %>
-        <div class="txCtr padBg tx5"><%= ob.polyT('userPage.store.noListings') %></div>
+      <div class="txCtr padBg tx5"><%= ob.polyT('userPage.store.noListings') %></div>
       <% } %>
     </div>
   </div>
