--- conflicted
+++ resolved
@@ -36,11 +36,7 @@
   }
 
   className() {
-<<<<<<< HEAD
-    return `${super.className()} settings tabbedModal`;
-=======
-    return `${super.className()} settings modalTop`;
->>>>>>> a5925a67
+    return `${super.className()} settings tabbedModal modalTop`;
   }
 
   events() {
