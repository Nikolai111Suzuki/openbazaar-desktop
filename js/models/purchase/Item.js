import BaseModel from '../BaseModel';
import Options from '../../collections/purchase/Options';
import Shipping from './Shipping';
import app from '../../app';

export default class extends BaseModel {
  constructor(attrs, options = {}) {
    super(attrs, options);
    this.shippable = options.shippable || false;
  }

  defaults() {
    return {
      // the options sub model is optional
      // if the listing is not physical, the shipping sub model should have blank values
      listingHash: '',
      quantity: 0,
      options: new Options(),
      shipping: new Shipping(),
      memo: '',
      coupons: [], // just the coupon codes
    };
  }

  get idAttribute() {
    return 'listingHash';
  }

  get nested() {
    return {
      options: Options,
      shipping: Shipping,
    };
  }

  validate(attrs) {
    const errObj = this.mergeInNestedErrors({});
    const addError = (fieldName, error) => {
      errObj[fieldName] = errObj[fieldName] || [];
      errObj[fieldName].push(error);
    };

    if (attrs.quantity === 'undefined') {
      addError('quantity', app.polyglot.t('orderModelErrors.mustHaveQuantity'));
    } else if (!Number.isInteger(attrs.quantity)) {
      addError('quantity', app.polyglot.t('orderModelErrors.quantityMustBeNumber'));
    } else if (attrs.quantity < 1) {
      addError('quantity', app.polyglot.t('orderModelErrors.noItems'));
    }

<<<<<<< HEAD
    if (this.shippable && (!attrs.shipping.get('name') || !attrs.shipping.get('service'))) {
=======
    if (this.shippable && (!attrs.shipping.get('name'))) {
>>>>>>> 3ee2d54a
      addError('shipping', app.polyglot.t('orderModelErrors.missingShippingOption'));
    }

    if (Object.keys(errObj).length) return errObj;

    return undefined;
  }
}<|MERGE_RESOLUTION|>--- conflicted
+++ resolved
@@ -48,11 +48,7 @@
       addError('quantity', app.polyglot.t('orderModelErrors.noItems'));
     }
 
-<<<<<<< HEAD
-    if (this.shippable && (!attrs.shipping.get('name') || !attrs.shipping.get('service'))) {
-=======
     if (this.shippable && (!attrs.shipping.get('name'))) {
->>>>>>> 3ee2d54a
       addError('shipping', app.polyglot.t('orderModelErrors.missingShippingOption'));
     }
 
