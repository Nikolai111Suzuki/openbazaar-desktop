<% if (ob.templateData.length) { %>
  <table class="shippingTable clrBr">
  <% ob.templateData.forEach((option, tdi) => { %>
<<<<<<< HEAD
    <% if (tdi > 0) { %>
      <hr class="clrBr rowLg">
    <% } %>
    <div class="rowLg tx4">
      <div class="flexRow rowLg">
        <h3 class="col8"><%= option.name %></h3>
        <% if (option.type === "LOCAL_PICKUP") { %>
          <div class="col4">
            <%= ob.polyT('listingDetail.localPickup') %>
          </div>
        <% } %>
      </div>
      <% option.services.sort((a,b) => parseFloat(a.price) - parseFloat(b.price)).forEach((service) => { %>
        <% if (service.price === 0) var fShp = true; %>
        <div class="flexRow rowLg <% if (fShp) { %>txB<% } %>">
          <div class="col4">
            <div class="flex gutterH">
              <div class="floL"><%= service.name %></div>
            </div>
          </div>
          <div class="col4"><%= service.estimatedDelivery %></div>
          <div class="col4">
            <% if (fShp) { %>
              <div class="clrE1 clrTOnEmph phraseBox floL"><%= ob.polyT('listingDetail.freeShippingBanner') %></div>
            <% } else { %>
                <%= 
                  ob.formattedPrice(
                    service.price,
                    ob.pricingCurrency,
                    ob.displayCurrency
                  )
                %>
            <% } %>  
          </div>
        </div>
      <% }) %>

    </div>
=======
    <tr class="tx5 clrBr borderBottom">
      <th><%= option.name %></th>
      <% if (option.type === "LOCAL_PICKUP") { %>
        <th colspan="3"><%= ob.polyT('listingDetail.localPickup') %></th>
      <% } else { %>
        <th><%= ob.polyT('listingDetail.deliveryTime') %></th>
        <th><%= ob.polyT('listingDetail.priceFirst') %></th>
        <th><%= ob.polyT('listingDetail.priceSecond') %></th>
      <% } %>
    </tr>
    <% option.services.sort((a,b) => parseFloat(a.price) - parseFloat(b.price)).forEach((service, si) => { %>
      <% if (service.price === 0) var fShp = true; %>
      <tr class="<% if (fShp) print('txB') %> <% if (si === option.services.length -1) print('lastRow') %>">
        <td><%= service.name %></td>
        <td><%= service.estimatedDelivery %></td>
        <td>
          <% if (fShp) { %>
            <div class="clrE1 clrTOnEmph phraseBox floL"><%= ob.polyT('listingDetail.freeShippingBanner') %></div>
          <% } else { %>
            <%= ob.convertAndFormatCurrency(service.price, ob.pricingCurrency, ob.displayCurrency) %>
          <% } %>
        </td>
        <td>
          <% if (service.additionalItemPrice === 0) { %>
            <div class="clrE1 clrTOnEmph phraseBox floL"><%= ob.polyT('listingDetail.freeShippingBanner') %></div>
          <% } else { %>
            <%= ob.convertAndFormatCurrency(service.additionalItemPrice, ob.pricingCurrency, ob.displayCurrency) %>
          <% } %>
        </td>
      </tr>
    <% }) %>
>>>>>>> 5bd4b732
  <% }); %>
  </table>
<% } else { %>
  <hr class="row">
  <div class="rowLg tx4 txCtr">
    <%= ob.polyT('listingDetail.noShippingFound') %>
  </div>
<% } %><|MERGE_RESOLUTION|>--- conflicted
+++ resolved
@@ -1,46 +1,6 @@
 <% if (ob.templateData.length) { %>
   <table class="shippingTable clrBr">
   <% ob.templateData.forEach((option, tdi) => { %>
-<<<<<<< HEAD
-    <% if (tdi > 0) { %>
-      <hr class="clrBr rowLg">
-    <% } %>
-    <div class="rowLg tx4">
-      <div class="flexRow rowLg">
-        <h3 class="col8"><%= option.name %></h3>
-        <% if (option.type === "LOCAL_PICKUP") { %>
-          <div class="col4">
-            <%= ob.polyT('listingDetail.localPickup') %>
-          </div>
-        <% } %>
-      </div>
-      <% option.services.sort((a,b) => parseFloat(a.price) - parseFloat(b.price)).forEach((service) => { %>
-        <% if (service.price === 0) var fShp = true; %>
-        <div class="flexRow rowLg <% if (fShp) { %>txB<% } %>">
-          <div class="col4">
-            <div class="flex gutterH">
-              <div class="floL"><%= service.name %></div>
-            </div>
-          </div>
-          <div class="col4"><%= service.estimatedDelivery %></div>
-          <div class="col4">
-            <% if (fShp) { %>
-              <div class="clrE1 clrTOnEmph phraseBox floL"><%= ob.polyT('listingDetail.freeShippingBanner') %></div>
-            <% } else { %>
-                <%= 
-                  ob.formattedPrice(
-                    service.price,
-                    ob.pricingCurrency,
-                    ob.displayCurrency
-                  )
-                %>
-            <% } %>  
-          </div>
-        </div>
-      <% }) %>
-
-    </div>
-=======
     <tr class="tx5 clrBr borderBottom">
       <th><%= option.name %></th>
       <% if (option.type === "LOCAL_PICKUP") { %>
@@ -60,19 +20,30 @@
           <% if (fShp) { %>
             <div class="clrE1 clrTOnEmph phraseBox floL"><%= ob.polyT('listingDetail.freeShippingBanner') %></div>
           <% } else { %>
-            <%= ob.convertAndFormatCurrency(service.price, ob.pricingCurrency, ob.displayCurrency) %>
+            <%= 
+              ob.formattedPrice(
+                service.price,
+                ob.pricingCurrency,
+                ob.displayCurrency
+              )
+            %>
           <% } %>
         </td>
         <td>
           <% if (service.additionalItemPrice === 0) { %>
             <div class="clrE1 clrTOnEmph phraseBox floL"><%= ob.polyT('listingDetail.freeShippingBanner') %></div>
           <% } else { %>
-            <%= ob.convertAndFormatCurrency(service.additionalItemPrice, ob.pricingCurrency, ob.displayCurrency) %>
+            <%= 
+              ob.formattedPrice(
+                service.additionalItemPrice,
+                ob.pricingCurrency,
+                ob.displayCurrency
+              )
+            %>
           <% } %>
         </td>
       </tr>
     <% }) %>
->>>>>>> 5bd4b732
   <% }); %>
   </table>
 <% } else { %>
