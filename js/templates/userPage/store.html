--- conflicted
+++ resolved
@@ -39,15 +39,9 @@
           </select>
           <div class="select2Small js-shipsToSelectDropdownContainer"></div>
         </div>
-<<<<<<< HEAD
-        <div class="flexVCent rowSm">
-          <input type="checkbox" class="margRSm js-filterFreeShipping" <% if (ob.filter.freeShipping) print('checked') %> />
-          <span class="clrE1 clrTOnEmph txTn txCtr txUp padTn"><%= ob.polyT('userPage.store.freeShippingBanner') %></span>
-=======
         <div class="flexVCent rowSm gutterHSm">
           <input type="checkbox" id="filterFreeShipping" class="margRSm js-filterFreeShipping" <% if (ob.filter.freeShipping) print('checked') %> />
           <label class="clrE1 clrTOnEmph txTn txCtr upper padTn txB" for="filterFreeShipping"><%= ob.polyT('userPage.store.freeShippingBanner') %></label>
->>>>>>> 8de25901
         </div>
       </div>
       <div class="js-catFilterContainer"></div>
