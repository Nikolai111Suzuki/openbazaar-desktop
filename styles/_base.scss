--- conflicted
+++ resolved
@@ -284,7 +284,7 @@
     display: none;
   }
 
-  invisible {
+  .invisible {
     // use when an element is not visible but should occupy space in the DOM
     visibility: hidden;
   }
@@ -319,23 +319,11 @@
     float: right;
   }
 
-<<<<<<< HEAD
   .preWrap {
     white-space: pre-wrap;
   }
-
-  #milestone {
-    // delete this rule in production
-    position: fixed;
-    bottom: -4px;
-    padding: 4px 132px 22px 8px;
-    font-size: 14px;
-    right: -6px;
-    border-radius: 4px;
-    border-width: 2px;
-    border-style: solid;
-    z-index: 10;
-=======
+}
+
 #milestone {
   // delete this rule in production
   display: none;
@@ -352,23 +340,15 @@
     border-style: solid;
     z-index: 1;
     @include chatOpeningTransition(right);
->>>>>>> 33b4748e
 
     .milestone-inner {
       position: relative;
       top: 10px;
-<<<<<<< HEAD
-=======
       left: 110px;
->>>>>>> 33b4748e
-    }
-  }
-
-<<<<<<< HEAD
-  #doorbell-button {
-    right: 8px;
-  }
-=======
+    }
+  }
+}
+
 #doorbell-button {
   display: none;
 
@@ -387,5 +367,4 @@
 }
 .cf:after {
   clear: both;
->>>>>>> 33b4748e
 }