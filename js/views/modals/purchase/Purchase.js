import $ from 'jquery';
import '../../../lib/select2';
import '../../../utils/velocity';
import app from '../../../app';
import loadTemplate from '../../../utils/loadTemplate';
import BaseModal from '../BaseModal';
import Order from '../../../models/purchase/Order';
import Item from '../../../models/purchase/Item';
import Listing from '../../../models/listing/Listing';
import Purchase from '../../../models/purchase/Purchase';
import PopInMessage from '../../PopInMessage';
import Moderators from './Moderators';
import Shipping from './Shipping';
import Receipt from './Receipt';
import Coupons from './Coupons';
import ActionBtn from './ActionBtn';
import Pending from './Pending';
import Complete from './Complete';
import { launchSettingsModal } from '../../../utils/modalManager';
import { openSimpleMessage } from '../SimpleMessage';


export default class extends BaseModal {
  constructor(options = {}) {
    if (!options.listing || !(options.listing instanceof Listing)) {
      throw new Error('Please provide a listing model');
    }

    if (!options.vendor) {
      throw new Error('Please provide a vendor object');
    }

    super(options);
    this.options = options;
    this.state = { phase: 'pay' };
    this.listing = options.listing;
    this.variants = options.variants;
    this.vendor = options.vendor;
    this.ownPeerID = options.listing.get('vendorID').peerID === app.profile.id;

    const shippingOptions = this.listing.get('shippingOptions');
    const shippable = !!(shippingOptions && shippingOptions.length);
    this.order = new Order(
      {},
      {
        shippable,
        moderated: true,
      });
    /* to support multiple items in a purchase in the future, pass in listings in the options,
       and add them to the order as items here.
    */
    const item = new Item(
      {
        listingHash: this.listing.get('hash'),
        quantity: 1,
      },
      {
        shippable,
      });
    if (options.variants) item.get('options').add(options.variants);
    // add the item to the order.
    this.order.get('items').add(item);

    // create an empty purchase model
    this.purchase = new Purchase();

    this.listenTo(app.settings, 'change:localCurrency', () => this.showDataChangedMessage());
    this.listenTo(app.localSettings, 'change:bitcoinUnit', () => this.showDataChangedMessage());
  }

  className() {
    return `${super.className()} purchase modalScrollPage`;
  }

  events() {
    return {
      'click .js-goToListing': 'close',
      'click #purchaseModerated': 'clickModerated',
      'change #purchaseQuantity': 'changeQuantityInput',
      'click .js-newAddress': 'clickNewAddress',
      'click .js-applyCoupon': 'applyCoupon',
      'keyup #couponCode': 'onKeyUpCouponCode',
      'blur #emailAddress': 'blurEmailAddress',
      'blur #memo': 'blurMemo',
      ...super.events(),
    };
  }

  showDataChangedMessage() {
    if (this.dataChangePopIn && !this.dataChangePopIn.isRemoved()) {
      this.dataChangePopIn.$el.velocity('callout.shake', { duration: 500 });
    } else {
      const refreshLink =
        `<a class="js-refresh">${app.polyglot.t('purchase.refreshPurchase')}</a>`;

      this.dataChangePopIn = this.createChild(PopInMessage, {
        messageText: app.polyglot.t('purchase.purchaseDataChangedPopin',
            { refreshLink }),
      });

      this.listenTo(this.dataChangePopIn, 'clickRefresh', () => (this.render()));

      this.listenTo(this.dataChangePopIn, 'clickDismiss', () => {
        this.dataChangePopIn.remove();
        this.dataChangePopIn = null;
      });

      this.$popInMessages.append(this.dataChangePopIn.render().el);
    }
  }

  clickModerated(e) {
    const checked = $(e.target).prop('checked');
    this.$moderatorSection.toggleClass('hide', !checked);
    this.$moderatorNote.toggleClass('hide', !checked);
    this.order.moderated = checked;

    if (checked && this._oldMod) {
      // re-select the previously selected moderator, if any
      for (const mod of this.moderators.modCards) {
        if (mod.model.id === this._oldMod) {
          mod.changeSelectState('selected');
          break;
        }
      }
    } else {
      // deselect all the moderators after storing any selected moderator
      this._oldMod = this.order.get('moderator');
      this.moderators.deselectOthers();
      this.order.set('moderator', '');
    }
  }

  changeQuantityInput(e) {
    this.order.get('items').at(0).set(this.getFormData($(e.target)));
  }

  clickNewAddress() {
    launchSettingsModal({ initTab: 'Addresses' });
  }

<<<<<<< HEAD
  clickApplyCoupon() {
    this.coupons.addCode(this.$couponField.val());
    this.$couponField.val('');
=======
  applyCoupon() {
    const code = this.coupons.addCode(this.$couponField.val());
    code.then(result => {
      // if the result is valid, clear the input field
      if (result.type === 'valid') {
        this.$couponField.val('');
      }
    });
>>>>>>> a5f6c610
  }

  onKeyUpCouponCode(e) {
    if (e.which === 13) {
<<<<<<< HEAD
      this.coupons.addCode(this.$couponField.val());
      this.$couponField.val('');
=======
      this.applyCoupon();
>>>>>>> a5f6c610
    }
  }

  blurEmailAddress(e) {
    this.order.set('alternateContactInfo', $(e.target).val());
  }

  blurMemo(e) {
    this.order.set('memo', $(e.target).val());
  }

  changeCoupons(hashes, codes) {
    // combine the codes and hashes so the receipt can check both.
    // if this is the user's own listing they will have codes instead of hashes
    this.receipt.coupons = hashes.concat(codes);
    this.order.get('items').at(0).set('coupons', codes);
  }

  updateShippingOption(opts) {
    // set the shipping option
    this.order.get('items').at(0).get('shipping')
      .set({ name: opts.name, service: opts.service });
    this.actionBtn.render();
  }

  purchaseListing() {
    // clear any old errors
    const allErrContainers = this.$('div[class $="-errors"]');
    allErrContainers.each((i, container) => $(container).html(''));

    // set the shipping address if the listing is shippable
    if (this.shipping && this.shipping.selectedAddress) {
      this.order.addAddress(this.shipping.selectedAddress);
    }

    // set the moderator
    this.order.set({ moderator: this.moderators.selectedIDs[0] }, { validate: true });

    // cancel any existing order
    if (this.orderSubmit) this.orderSubmit.abort();

    if (!this.order.validationError) {
<<<<<<< HEAD
      $.post({
        url: app.getServerUrl('ob/purchase'),
        data: JSON.stringify(this.order.toJSON()),
        dataType: 'json',
        contentType: 'application/json',
      })
        .done((data) => {
          this.state.phase = 'pending';
          this.actionBtn.render();
          this.$el.attr('data-phase', 'pending');
          console.log(data);
          this.purchase.set(data);
          this.pending.render();
=======
      if (this.ownPeerID) {
        // don't allow a seller to buy their own items
        const errTitle = app.polyglot.t('purchase.errors.ownIDTitle');
        const errMsg = app.polyglot.t('purchase.errors.ownIDMsg');
        openSimpleMessage(errTitle, errMsg);
        this.state.phase = 'pay';
        this.actionBtn.render();
      } else {
        $.post({
          url: app.getServerUrl('ob/purchase'),
          data: JSON.stringify(this.order.toJSON()),
          dataType: 'json',
          contentType: 'application/json',
>>>>>>> a5f6c610
        })
          .done((data) => {
            this.state.phase = 'pending';
            this.actionBtn.render();
            console.log(data);
          })
          .fail((jqXHR) => {
            const errMsg = jqXHR.responseJSON ? jqXHR.responseJSON.reason : '';
            const errTitle = app.polyglot.t('purchase.errors.orderError');
            openSimpleMessage(errTitle, errMsg);
            this.state.phase = 'pay';
            this.actionBtn.render();
          });
      }
    } else {
      Object.keys(this.order.validationError).forEach(errKey => {
        const domKey = errKey.replace(/\[[^\[\]]*\]/g, '').replace('.', '-');
        let container = this.$(`.js-${domKey}-errors`);
        // if no container exists, use the generic container
        container = container.length ? container : this.$errors;
        this.insertErrors(container, this.order.validationError[errKey]);
      });
      this.state.phase = 'pay';
      this.actionBtn.render();
    }
  }

  insertErrors(container, errors = []) {
    loadTemplate('formError.html', t => {
      container.html(t({
        errors,
      }));
    });
  }

  get $popInMessages() {
    return this._$popInMessages ||
        (this._$popInMessages = this.$('.js-popInMessages'));
  }

  get $storeOwnerAvatar() {
    return this._$storeOwnerAvatar ||
        (this._$storeOwnerAvatar = this.$('.js-storeOwnerAvatar'));
  }

  get $moderatorSection() {
    return this._$moderatorSection ||
        (this._$moderatorSection = this.$('.js-moderator'));
  }

  get $moderatorNote() {
    return this._$moderatorNote ||
      (this._$moderatorNote = this.$('.js-moderatorNote'));
  }

  get $closeBtn() {
    return this._$closeBtn ||
        (this._$closeBtn = this.$('.js-closeBtn'));
  }

  get $shippingErrors() {
    return this._$shipingErrors ||
      (this._$shippingErrors = this.$('.js-shipping-errors'));
  }

  get $errors() {
    return this._$errors ||
      (this._$errors = this.$('.js-errors'));
  }

  get $couponField() {
    return this._$couponField ||
      (this._$couponField = this.$('#couponCode'));
  }

  remove() {
    if (this.orderSubmit) this.orderSubmit.abort();
    super.remove();
  }

  render() {
    if (this.dataChangePopIn) this.dataChangePopIn.remove();

    loadTemplate('modals/purchase/purchase.html', t => {
      this.$el.html(t({
        listing: this.listing.toJSON(),
        vendor: this.vendor,
        variants: this.variants,
        items: this.order.get('items').toJSON(),
        displayCurrency: app.settings.get('localCurrency'),
        ...this.order.toJSON(),
      }));

      super.render();

      this._$popInMessages = null;
      this._$storeOwnerAvatar = null;
      this._$moderatorSection = null;
      this._$closeBtn = null;
      this._$shippingErrors = null;
      this._$errors = null;
      this._$couponField = null;

      this.$purchaseModerated = this.$('#purchaseModerated');

      // remove old view if any on render
      if (this.actionBtn) this.actionBtn.remove();
      // add the action button
      this.actionBtn = this.createChild(ActionBtn, {
        state: this.state,
        listing: this.listing,
      });
      this.listenTo(this.actionBtn, 'purchase', (() => this.purchaseListing()));
      this.$('.js-actionBtn').append(this.actionBtn.render().el);

      // remove old view if any on render
      if (this.receipt) this.receipt.remove();
      // add the receipt section
      this.receipt = this.createChild(Receipt, {
        model: this.order,
        listing: this.listing,
      });
      this.$('.js-receipt').append(this.receipt.render().el);

      // remove old view if any on render
      if (this.coupons) this.coupons.remove();
      // add the coupons
      this.coupons = this.createChild(Coupons, {
        coupons: this.listing.get('coupons'),
        listingPrice: this.listing.get('item').get('price'),
      });

<<<<<<< HEAD
      this.listenTo(this.coupons, 'changeCoupons', () => this.changeCoupons());
      this.$('.js-couponsWrapper').append(this.coupons.render().el);
=======
      this.listenTo(this.coupons, 'changeCoupons',
        (hashes, codes) => this.changeCoupons(hashes, codes));
      this.$('.js-couponsWrapper').html(this.coupons.render().el);
>>>>>>> a5f6c610

      // remove old view if any on render
      if (this.moderators) this.moderators.remove();
      // add the moderators section content
      this.moderators = this.createChild(Moderators, {
        moderatorIDs: this.listing.get('moderators') || [],
        fetchErrorTitle: app.polyglot.t('purchase.errors.moderatorsTitle'),
        fetchErrorMsg: app.polyglot.t('purchase.errors.moderatorsMsg'),
        purchase: true,
        cardState: 'unselected',
        notSelected: 'unselected',
        singleSelect: true,
        selectFirst: true,
      });
      this.$('.js-moderatorsWrapper').append(this.moderators.render().el);
      this.moderators.getModeratorsByID();

      // add the shipping section if needed
      if (this.listing.get('shippingOptions').length) {
        // remove old view if any on render
        if (this.shipping) this.shipping.remove();
        this.shipping = this.createChild(Shipping, {
          model: this.listing,
        });
        this.listenTo(this.shipping, 'shippingOptionSelected', ((opts) => {
          this.updateShippingOption(opts);
        }));
        this.$('.js-shippingWrapper').append(this.shipping.render().el);
      }

      // remove old view if any on render
      if (this.pending) this.pending.remove();
      // add the pending view
      this.pending = this.createChild(Pending, {
        model: this.purchase,
      });
      this.$('.js-pending').append(this.pending.render().el);

      // remove old view if any on render
      if (this.complete) this.complete.remove();
      // add the complete view
      this.complete = this.createChild(Complete);
      this.$('.js-complete').append(this.complete.render().el);
    });

    return this;
  }
}<|MERGE_RESOLUTION|>--- conflicted
+++ resolved
@@ -139,11 +139,6 @@
     launchSettingsModal({ initTab: 'Addresses' });
   }
 
-<<<<<<< HEAD
-  clickApplyCoupon() {
-    this.coupons.addCode(this.$couponField.val());
-    this.$couponField.val('');
-=======
   applyCoupon() {
     const code = this.coupons.addCode(this.$couponField.val());
     code.then(result => {
@@ -152,17 +147,11 @@
         this.$couponField.val('');
       }
     });
->>>>>>> a5f6c610
   }
 
   onKeyUpCouponCode(e) {
     if (e.which === 13) {
-<<<<<<< HEAD
-      this.coupons.addCode(this.$couponField.val());
-      this.$couponField.val('');
-=======
       this.applyCoupon();
->>>>>>> a5f6c610
     }
   }
 
@@ -205,21 +194,6 @@
     if (this.orderSubmit) this.orderSubmit.abort();
 
     if (!this.order.validationError) {
-<<<<<<< HEAD
-      $.post({
-        url: app.getServerUrl('ob/purchase'),
-        data: JSON.stringify(this.order.toJSON()),
-        dataType: 'json',
-        contentType: 'application/json',
-      })
-        .done((data) => {
-          this.state.phase = 'pending';
-          this.actionBtn.render();
-          this.$el.attr('data-phase', 'pending');
-          console.log(data);
-          this.purchase.set(data);
-          this.pending.render();
-=======
       if (this.ownPeerID) {
         // don't allow a seller to buy their own items
         const errTitle = app.polyglot.t('purchase.errors.ownIDTitle');
@@ -233,12 +207,14 @@
           data: JSON.stringify(this.order.toJSON()),
           dataType: 'json',
           contentType: 'application/json',
->>>>>>> a5f6c610
         })
           .done((data) => {
             this.state.phase = 'pending';
             this.actionBtn.render();
+            this.$el.attr('data-phase', 'pending');
             console.log(data);
+            this.purchase.set(data);
+            this.pending.render();
           })
           .fail((jqXHR) => {
             const errMsg = jqXHR.responseJSON ? jqXHR.responseJSON.reason : '';
@@ -366,14 +342,9 @@
         listingPrice: this.listing.get('item').get('price'),
       });
 
-<<<<<<< HEAD
-      this.listenTo(this.coupons, 'changeCoupons', () => this.changeCoupons());
-      this.$('.js-couponsWrapper').append(this.coupons.render().el);
-=======
       this.listenTo(this.coupons, 'changeCoupons',
         (hashes, codes) => this.changeCoupons(hashes, codes));
       this.$('.js-couponsWrapper').html(this.coupons.render().el);
->>>>>>> a5f6c610
 
       // remove old view if any on render
       if (this.moderators) this.moderators.remove();
