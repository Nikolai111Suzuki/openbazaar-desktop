--- conflicted
+++ resolved
@@ -3,11 +3,7 @@
 import baseVw from '../../baseVw';
 import $ from 'jquery';
 import '../../../lib/whenAll.jquery';
-<<<<<<< HEAD
-import { alert } from '../SimpleMessage';
-=======
 import { openSimpleMessage } from '../SimpleMessage';
->>>>>>> 88ccfadd
 import 'cropit';
 
 export default class extends baseVw {
@@ -34,15 +30,6 @@
       'click .js-headerLeft': 'headerLeftClick',
       'click .js-headerRight': 'headerRightClick',
     };
-<<<<<<< HEAD
-  }
-
-  imageTooSmall(imageType) {
-    const size = this[`${imageType}Cropper`].cropit('imageSize');
-
-    return size.width < this[`${imageType}MinWidth`] || size.height < this[`${imageType}MinHeight`];
-=======
->>>>>>> 88ccfadd
   }
 
   avatarRotate(direction) {
@@ -179,35 +166,19 @@
             msg: app.polyglot.t('settings.pageTab.statusSaveComplete'),
             type: 'confirmed',
           });
-<<<<<<< HEAD
         })
         .fail((args) => {
           const errMsg =
             args && args[0] && args[0].responseJSON &&
             args[0].responseJSON.reason || '';
 
-          alert(app.polyglot.t('settings.pageTab.saveErrorAlertTitle'), errMsg);
+          openSimpleMessage(app.polyglot.t('settings.pageTab.saveErrorAlertTitle'), errMsg);
 
           statusMessage.update({
             msg: app.polyglot.t('settings.pageTab.statusSaveFailed'),
             type: 'warning',
           });
         })
-=======
-        })
-        .fail((args) => {
-          const errMsg =
-            args && args[0] && args[0].responseJSON &&
-            args[0].responseJSON.reason || '';
-
-          openSimpleMessage(app.polyglot.t('settings.pageTab.saveErrorAlertTitle'), errMsg);
-
-          statusMessage.update({
-            msg: app.polyglot.t('settings.pageTab.statusSaveFailed'),
-            type: 'warning',
-          });
-        })
->>>>>>> 88ccfadd
         .always(() => {
           this.$btnSave.removeClass('processing');
           setTimeout(() => statusMessage.remove(), 3000);
@@ -221,31 +192,6 @@
     if ($firstErr.length) $firstErr[0].scrollIntoViewIfNeeded();
   }
 
-<<<<<<< HEAD
-  showAvatarSizeWarning(loadedSize, bodyText = 'settings.loadAvatarSizeError.body') {
-    alert(
-      app.polyglot.t('settings.loadAvatarSizeError.title'),
-      app.polyglot.t(bodyText,
-        { minWidth: this.avatarMinWidth,
-          minHeight: this.avatarMinHeight,
-          curWidth: loadedSize.width,
-          curHeight: loadedSize.height })
-    );
-  }
-
-  showHeaderSizeWarning(loadedSize, bodyText = 'settings.loadHeaderSizeError.body') {
-    alert(
-      app.polyglot.t('settings.loadHeaderSizeError.title'),
-      app.polyglot.t(bodyText,
-        { minWidth: this.headerMinWidth,
-          minHeight: this.headerMinHeight,
-          curWidth: loadedSize.width,
-          curHeight: loadedSize.height })
-    );
-  }
-
-=======
->>>>>>> 88ccfadd
   get $btnSave() {
     return this._$btnSave ||
       (this._$btnSave = this.$('.js-save'));
