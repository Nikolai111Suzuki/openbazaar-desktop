--- conflicted
+++ resolved
@@ -176,8 +176,10 @@
     this.$navList.toggleClass('open');
     this.$navOverlay.toggleClass('open');
 
-    if (!this.$navList.hasClass('open')) {
-      this.$connManagementContainer.addClass('closed');
+    if (this.$navList.hasClass('open')) {
+      this.$connManagementContainer.removeClass('open');
+    } else {
+      this.$connManagementContainer.addClass('open');
     }
   }
 
@@ -258,19 +260,6 @@
   }
 
   render() {
-<<<<<<< HEAD
-    let avatarHash = '';
-
-    if (app.profile) {
-      const avatarHashes = app.profile.get('avatarHashes').toJSON();
-
-      if (isHiRez() && avatarHashes.small) {
-        avatarHash = avatarHashes.small;
-      } else if (avatarHashes.tiny) {
-        avatarHash = avatarHashes.tiny;
-      }
-    }
-
     let connectedServer = getCurrentConnection();
 
     if (connectedServer && connectedServer.status !== 'disconnected') {
@@ -283,12 +272,7 @@
       this.$el.html(t({
         addressBarText: this.addressBarText,
         connectedServer,
-=======
-    loadTemplate('pageNav.html', (t) => {
-      this.$el.html(t({
-        addressBarText: this.addressBarText,
         testnet: app.testnet,
->>>>>>> b5ba0fd6
         ...(app.profile && app.profile.toJSON() || {}),
       }));
     });
