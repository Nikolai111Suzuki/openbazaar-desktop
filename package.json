--- conflicted
+++ resolved
@@ -1,11 +1,6 @@
 {
-<<<<<<< HEAD
-  "name": "client-v2",
-  "version": "1.0.0",
-=======
   "name": "openbazaar-desktop",
   "version": "2.0.0",
->>>>>>> 07d3677a
   "description": "",
   "main": "bootstrapper.js",
   "scripts": {
