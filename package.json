--- conflicted
+++ resolved
@@ -63,11 +63,8 @@
     "babel-register": "^6.9.0",
     "backbone": "^1.3.3",
     "backbone.localstorage": "^1.1.16",
-<<<<<<< HEAD
     "ionicons": "^2.0.1",
-=======
     "cropit": "^0.5.1",
->>>>>>> 73403c39
     "is_js": "^0.8.0",
     "jquery": "^3.0.0",
     "medium-editor": "^5.21.1",
