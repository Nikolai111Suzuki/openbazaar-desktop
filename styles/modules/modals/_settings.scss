--- conflicted
+++ resolved
@@ -1,8 +1,9 @@
 .settings {
 
   .modalContent {
-<<<<<<< HEAD
     .tabContent {
+      min-height: 640px;
+      
       .tabFormWrapper {
         height: 510px;
         
@@ -13,35 +14,6 @@
           right: 0;
           left: 0;
           box-sizing: border-box;
-=======
-    width: 906px;
-    min-height: 640px;
-    padding: 0;
-
-    .tabColumn {
-      min-height: 640px;
-    }
-
-    .settingsControls {
-      height: 80px;
-      padding: $pad * 1.5;
-      border-top-style: solid;
-      border-top-width: 1px;
-      align-items: center;
-      justify-content: flex-end;
-
-      .saveStatus {
-        flex-grow: 1;
-        font-size: $tx5;
-      }
-
-      & > .btn {
-        margin-right: $padSm;
-        font-size: $tx4;
-
-        &:last-child {
-          margin-right: 0;
->>>>>>> a5925a67
         }
       }
     }
