--- conflicted
+++ resolved
@@ -126,7 +126,19 @@
   hr {
     border-color: $border2;
   }
-<<<<<<< HEAD
+
+  .btn:hover,
+  .btn:focus,
+  &.btn:hover,
+  &.btn:focus {
+    border-color: $border3;
+
+    .disabled &,
+    &.disabled,
+    &:disabled {
+      border-color: $border2;
+    }
+  }
 }
 
 .clrBr3 {
@@ -158,21 +170,6 @@
 
 .clrBAtt2 {
   background-color: $emphasis2;
-=======
-
-  .btn:hover,
-  .btn:focus,
-  &.btn:hover,
-  &.btn:focus {
-    border-color: $border3;
-
-    .disabled &,
-    &.disabled,
-    &:disabled {
-      border-color: $border2;
-    }
-  }
->>>>>>> 8d344492
 }
 
 .clrBAttGrad {
