--- conflicted
+++ resolved
@@ -44,17 +44,10 @@
   <% }); %>
   <% if (ob.listing.item.options && ob.listing.item.options.length) { %>
   <div class="flexRow">
-<<<<<<< HEAD
-        <span class="col5">
-          <%= ob.polyT('purchase.receipt.options') %>
-        </span>
-    <b class="col7">
-=======
         <span class="flexExpand">
           <%= ob.polyT('purchase.receipt.options') %>
         </span>
     <b class="flexNoShrink">
->>>>>>> 3ee2d54a
       <%= ob.convertAndFormatCurrency(surcharge * quantity, ob.listing.metadata.pricingCurrency, ob.displayCurrency) %>
     </b>
   </div>
