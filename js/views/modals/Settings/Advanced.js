--- conflicted
+++ resolved
@@ -2,11 +2,7 @@
 import app from '../../../app';
 import loadTemplate from '../../../utils/loadTemplate';
 import baseVw from '../../baseVw';
-<<<<<<< HEAD
-import { alert } from '../SimpleMessage';
-=======
 import { openSimpleMessage } from '../SimpleMessage';
->>>>>>> 88ccfadd
 
 export default class extends baseVw {
   constructor(options = {}) {
@@ -85,11 +81,7 @@
           const errMsg = args[0] && args[0].responseJSON &&
             args[0].responseJSON.reason || '';
 
-<<<<<<< HEAD
-          alert(app.polyglot.t('settings.advancedTab.saveErrorAlertTitle'), errMsg);
-=======
           openSimpleMessage(app.polyglot.t('settings.advancedTab.saveErrorAlertTitle'), errMsg);
->>>>>>> 88ccfadd
 
           statusMessage.update({
             msg: app.polyglot.t('settings.advancedTab.statusSaveFailed'),
