--- conflicted
+++ resolved
@@ -71,11 +71,7 @@
       .topControls {
         margin-bottom: $padSm;
         height: 35px;
-<<<<<<< HEAD
-      }      
-=======
       }
->>>>>>> 88ccfadd
     }
   }
 }