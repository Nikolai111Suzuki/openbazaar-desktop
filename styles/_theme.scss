// theme color styles. All elements that have a background color should have one of these applied.
// The text class will be applied to the body element, if text is colored differently, apply it to the nearest
// parent container.

// any color that should change on hover, active, etc. should have a rule for &.clrHover, and the
// element that should change should have a .clrHover class on it.

.clrP {
  background-color: $primary;

  input[type="radio"] + label:before {
    background-color: $secondary;
  }

  input[type="radio"]:checked + label:before {
    box-shadow: inset 0 0 0 3px $secondary;
  }
}

.clrS {
  background-color: $secondary;

  input[type="radio"] + label:before {
    background-color: $primary;
  }

  input[type="radio"]:checked + label:before {
    box-shadow: inset 0 0 0 3px $primary;
  }
}

input[type=range][class~="clrP"] {
  &::-webkit-slider-runnable-track {
    background-color: $secondary;
    border-color: $border;
  }
  &:focus::-webkit-slider-runnable-track {
    background-color: $secondary;
  }
  &::-webkit-slider-thumb {
    background-color: $primary;
  }
}

input[type=range][class~="clrS"] {
  &::-webkit-slider-runnable-track {
    background-color: $primary;
    border-color: $border;
  }
  &:focus::-webkit-slider-runnable-track {
    background-color: $primary;
  }
  &::-webkit-slider-thumb {
    background-color: $secondary;
  }
}

.clrT {
  @include textColor($text, $text2, $text);
}

.clrT2 {
  @include textColor($text2, $text3, $text);
}

.clrT3 {
  // links in text color 3 are the same color, or they'd be too hard to see
  @include textColor($text3, $text3, $text2);
}

.clrT4 {
  // links in text color 4 are the same color, or they'd be too hard to see
  @include textColor($text4, $text4, $text3);
}

.clrTEm {
  @include textColor($emphasis1, $emphasis2);
}

.clrTAtt {
  @include textColor($emphasis1, $emphasis2);
}

.clrTErr {
  @include textColor($error);
}

.clrTOnEmph {
  @include textColor($textOnEmph);
}

.clrTEmph1 {
  @include textColor($emphasis1);
}

.clrTEmph2 {
  @include textColor($emphasis2);
}

.clrBr {
<<<<<<< HEAD
  @include borderColor($border, $border3);
=======
  border-color: $border;

  hr {
    border-color: $border;
  }

  &.trumbowyg {
    border-width: 0;

    .trumbowyg-button-pane {
      border: 1px solid $border;
     
      border-bottom: 0;

      .trumbowyg-button-group::before {
        background-color: $border;
      }
    }
  }

  .btn:hover,
  .btn:focus,
  &.btn:hover,
  &.btn:focus,
  .clrHover:hover,
  .clrHover:focus,
  &.clrHover:hover,
  &.clrHover:focus {
    border-color: $border3;

    .disabled &,
    &.disabled,
    &:disabled {
      border-color: $border;
    }
  }
>>>>>>> ddbd09d9
}

.clrBr2 {
  @include borderColor($border2, $border3);
}

<<<<<<< HEAD
.clrBr3 {
  @include borderColor($border3, $border4);
}
=======
  &.trumbowyg {
    border-width: 0;

    .trumbowyg-button-pane {
      border: 1px solid $border2;
     
      border-bottom: 0;

      .trumbowyg-button-group::before {
        background-color: $border2;
      }
    }
  }  

  .btn:hover,
  .btn:focus,
  &.btn:hover,
  &.btn:focus,
  .clrHover:hover,
  .clrHover:focus,
  &.clrHover:hover,
  &.clrHover:focus {
    border-color: $border3;
>>>>>>> ddbd09d9

.clrBr4 {
  @include borderColor($border4);
}

.clrBr3 {
  // decorative border with a shadow to create a faint outline
  border-color: $textOnEmph;
  border-width: 2px;
  box-shadow: 0 0 3px rgba(0,0,0,0.4);
}

.clrBrEmph1 {
  border-color: $emphasis1;

  hr {
    border-color: $emphasis1;
  }
}

.clrBrEmph2 {
  border-color: $emphasis2;

  hr {
    border-color: $emphasis2
  }
}

.clrBAtt1 {
  background-color: $emphasis1;
}

.clrBAtt2 {
  background-color: $emphasis2;
}

.clrBAttGrad {
  background: $emphasisGradient;


}

::-webkit-scrollbar {
  width: $scrollbar;
}

::-webkit-scrollbar-track {
  background: $secondary;
}

::-webkit-scrollbar-thumb {
  background: $text3;

  &:hover {
    background: $text4;
  }

  &:active {
    background: $text4;
  }
}


// select2 dropdowns always use the theme border color.
// Override them in the view stylesheet if necessary.

.select2-container {
  .select2-dropdown,
  .select2-selection {
    border-color: $border;
  }

  &.select2-container--focus,
  &.select2-container--open {
    border-color: $border3;

    .select2-dropdown,
    .select2-selection {
      border-color: $border3;
    }
  }
}

.clrBrBk {
  background-color: $border;
}

.clrTx1Br {
  border-color: $text;
}

.clrE1 {
  background-color: $emphasis1;
}

.clrO {
  // overlay color
  background-color: $overlay;
}

//shadows should be set by the theme too
.clrSh1 {
  box-shadow: 0 1px 2px rgba(0,0,0,0.2);
}

.clrSh2 {
  box-shadow: 0 1px 0 rgba(0,0,0,0.05);
}

.clrSh3 {
  box-shadow: 0 0 1px rgba(0,0,0,0.3);
}

.required::after {
  color: $emphasis2;
}

input,
select,
textarea,
button,
.trumbowyg div[contenteditable]{
  &:focus {
    border-color: $border3;
  }
}

.select2-container--focus .select2-selection__rendered {
  border-color: $border3;
}

// select2 with tags
.select2Tags + .select2-container {

  &.select2-container--default {
    .select2-selection--multiple {
      border: none;
      background: none;

      .select2-selection__rendered {
        border: 1px solid $border;
        background: $primary;
      }
    }

    &.select2-container--focus .select2-selection--multiple .select2-selection__rendered {
      border-color: $border3;
    }
  }

  .select2-selection__choice {
    background-color: $primary;
    border-color: $border;
    color: $text;
  }

  .select2-selection__choice__remove {
    color: $text;
  }
}

.tagsDropdown {
  .select2-container--open .select2-dropdown {
    border-color: $border3;
  }
}<|MERGE_RESOLUTION|>--- conflicted
+++ resolved
@@ -98,84 +98,11 @@
 }
 
 .clrBr {
-<<<<<<< HEAD
   @include borderColor($border, $border3);
-=======
-  border-color: $border;
-
-  hr {
-    border-color: $border;
-  }
-
-  &.trumbowyg {
-    border-width: 0;
-
-    .trumbowyg-button-pane {
-      border: 1px solid $border;
-     
-      border-bottom: 0;
-
-      .trumbowyg-button-group::before {
-        background-color: $border;
-      }
-    }
-  }
-
-  .btn:hover,
-  .btn:focus,
-  &.btn:hover,
-  &.btn:focus,
-  .clrHover:hover,
-  .clrHover:focus,
-  &.clrHover:hover,
-  &.clrHover:focus {
-    border-color: $border3;
-
-    .disabled &,
-    &.disabled,
-    &:disabled {
-      border-color: $border;
-    }
-  }
->>>>>>> ddbd09d9
 }
 
 .clrBr2 {
   @include borderColor($border2, $border3);
-}
-
-<<<<<<< HEAD
-.clrBr3 {
-  @include borderColor($border3, $border4);
-}
-=======
-  &.trumbowyg {
-    border-width: 0;
-
-    .trumbowyg-button-pane {
-      border: 1px solid $border2;
-     
-      border-bottom: 0;
-
-      .trumbowyg-button-group::before {
-        background-color: $border2;
-      }
-    }
-  }  
-
-  .btn:hover,
-  .btn:focus,
-  &.btn:hover,
-  &.btn:focus,
-  .clrHover:hover,
-  .clrHover:focus,
-  &.clrHover:hover,
-  &.clrHover:focus {
-    border-color: $border3;
->>>>>>> ddbd09d9
-
-.clrBr4 {
-  @include borderColor($border4);
 }
 
 .clrBr3 {
@@ -183,6 +110,10 @@
   border-color: $textOnEmph;
   border-width: 2px;
   box-shadow: 0 0 3px rgba(0,0,0,0.4);
+}
+
+.clrBr4 {
+  @include borderColor($border4);
 }
 
 .clrBrEmph1 {
