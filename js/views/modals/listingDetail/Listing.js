import $ from 'jquery';
import _ from 'underscore';
import 'jquery-zoom';
import is from 'is_js';
import app from '../../../app';
import '../../../lib/select2';
import '../../../utils/lib/velocity';
import { getAvatarBgImage } from '../../../utils/responsive';
import {
  getCurrencyValidity,
  renderFormattedCurrency,
} from '../../../utils/currency';
import loadTemplate from '../../../utils/loadTemplate';
import { launchEditListingModal } from '../../../utils/modalManager';
import { getTranslatedCountries } from '../../../data/countries';
import BaseModal from '../BaseModal';
import Purchase from '../purchase/Purchase';
import Rating from './Rating';
import Reviews from '../../reviews/Reviews';
import SocialBtns from '../../components/SocialBtns';
import { events as listingEvents } from '../../../models/listing/';
import PopInMessage, { buildRefreshAlertMessage } from '../../components/PopInMessage';
import { openSimpleMessage } from '../SimpleMessage';
<<<<<<< HEAD
import VerifiedMod from '../../components/VerifiedMod';
import VerifiedModModel from '../../../models/VerifiedMod';
=======
import NsfwWarning from '../NsfwWarning';
>>>>>>> cb036b67

export default class extends BaseModal {
  constructor(options = {}) {
    if (!options.model) {
      throw new Error('Please provide a model.');
    }

    const opts = {
      checkNsfw: true,
      removeOnClose: false,
      ...options,
    };

    super(opts);
    this.options = opts;
    this._shipsFreeToMe = this.model.shipsFreeToMe;
    this.activePhotoIndex = 0;
    this.totalPrice = this.model.get('item').get('price');

    // Sometimes a profile model is available and the vendor info
    // can be obtained from that.
    if (opts.profile) {
      const avatarHashes = opts.profile.get('avatarHashes');

      this.vendor = {
        peerID: opts.profile.id,
        name: opts.profile.get('name'),
        handle: opts.profile.get('handle'),
        avatar: {
          tiny: avatarHashes.get('tiny'),
          small: avatarHashes.get('small'),
        },
      };
    }

    // In most cases the page opening this modal will already have and be able
    // to provide the vendor information. If it cannot, then I suppose we
    // could fetch the profile and lazy load it in, but we can cross that
    // bridge when we get to it.
    this.vendor = this.vendor || opts.vendor;

    this.countryData = getTranslatedCountries()
      .map(countryObj => ({ id: countryObj.dataName, text: countryObj.name }));

    this.defaultCountry = app.settings.get('shippingAddresses').length ?
      app.settings.get('shippingAddresses').at(0).get('country') : app.settings.get('country');

    this.listenTo(app.settings, 'change:country', () =>
      (this.shipsFreeToMe = this.model.shipsFreeToMe));

    this.listenTo(app.settings.get('shippingAddresses'), 'update',
      (cl, updateOpts) => {
        if (updateOpts.changes.added.length ||
          updateOpts.changes.removed.length) {
          this.shipsFreeToMe = this.model.shipsFreeToMe;
        }
      });

    if (this.model.isOwnListing) {
      this.listenTo(listingEvents, 'saved', (md, savedOpts) => {
        const slug = this.model.get('slug');

        if (savedOpts.slug === slug && savedOpts.hasChanged()) {
          this.showDataChangedMessage();
        }
      });

      this.listenTo(app.profile.get('avatarHashes'), 'change', () => {
        this.$storeOwnerAvatar
          .attr('style', getAvatarBgImage(app.profile.get('avatarHashes').toJSON()));
      });

      this.listenTo(app.settings, 'change:localCurrency', () => this.showDataChangedMessage());
      this.listenTo(app.localSettings, 'change:bitcoinUnit', () => this.showDataChangedMessage());
    }

    this.rating = this.createChild(Rating);

    // get the ratings data, if any
    this.ratingsFetch =
      $.get(app.getServerUrl(`ob/ratings/${this.vendor.peerID}/${this.model.get('slug')}`))
        .done(data => this.onRatings(data))
        .fail((jqXhr) => {
          if (jqXhr.statusText === 'abort') return;
          const failReason = jqXhr.responseJSON && jqXhr.responseJSON.reason || '';
          openSimpleMessage(
            app.polyglot.t('listingDetail.errors.fetchRatings'),
            failReason);
        });

    this.reviews = this.createChild(Reviews, {
      async: true,
      showListingData: true,
      initialState: {
        isFetchingRatings: true,
      },
    });

    this.boundDocClick = this.onDocumentClick.bind(this);
    $(document).on('click', this.boundDocClick);

    this.rendered = false;
  }

  className() {
    return `${super.className()} listingDetail modalScrollPage`;
  }

  events() {
    return {
      'click .js-editListing': 'onClickEditListing',
      'click .js-cloneListing': 'onClickCloneListing',
      'click .js-deleteListing': 'onClickDeleteListing',
      'click .js-deleteConfirmed': 'onClickConfirmedDelete',
      'click .js-deleteConfirmCancel': 'onClickConfirmCancel',
      'click .js-deleteConfirmedBox': 'onClickDeleteConfirmBox',
      'click .js-gotoPhotos': 'onClickGotoPhotos',
      'click .js-freeShippingLabel': 'onClickFreeShippingLabel',
      'change #shippingDestinations': 'onSetShippingDestination',
      'click .js-photoSelect': 'onClickPhotoSelect',
      'click .js-photoPrev': 'onClickPhotoPrev',
      'click .js-photoNext': 'onClickPhotoNext',
      'click .js-goToStore': 'onClickGoToStore',
      'click .js-purchaseBtn': 'startPurchase',
      'click .js-rating': 'clickRating',
      'change .js-variantSelect': 'onChangeVariantSelect',
      ...super.events(),
    };
  }

  onDocumentClick() {
    this.$deleteConfirmedBox.addClass('hide');
  }

  onRatings(data) {
    const pData = data || {};
    this.rating.averageRating = pData.average;
    this.rating.ratingCount = pData.count;
    this.rating.fetched = true;
    this.rating.render();
    this.reviews.reviewIDs = pData.ratings || [];
    this.reviews.setState({ isFetchingRatings: false });
  }

  onClickEditListing() {
    const onCloseEditModal = () => {
      this.close();

      if (!this.isRemoved()) {
        this.$el.removeClass('hide');
      }
    };

    const onEditModalClickReturn = () => {
      this.editModal.confirmClose()
        .done(() => {
          this.stopListening(null, null, onCloseEditModal);
          this.editModal.remove();
          this.$el.removeClass('hide');
        });
    };

    this.editModal = launchEditListingModal({
      model: this.model,
      returnText: app.polyglot.t('listingDetail.editListingReturnText'),
      onClickViewListing: onEditModalClickReturn,
    });

    this.$el.addClass('hide');
    this.listenTo(this.editModal, 'close', onCloseEditModal);
    this.listenTo(this.editModal, 'click-return', onEditModalClickReturn);
  }

  onClickCloneListing() {
    launchEditListingModal({
      model: this.model.cloneListing(),
    });
  }

  onClickDeleteListing() {
    this.$deleteConfirmedBox.removeClass('hide');
    // don't bubble to the document click handler
    return false;
  }

  onClickDeleteConfirmBox() {
    // don't bubble to the document click handler
    return false;
  }

  onClickConfirmedDelete() {
    if (this.destroyRequest && this.destroyRequest.state === 'pending') return;
    this.destroyRequest = this.model.destroy({ wait: true });

    if (this.destroyRequest) {
      this.$deleteListing.addClass('processing');

      this.destroyRequest.done(() => {
        if (this.destroyRequest.statusText === 'abort' ||
          this.isRemoved()) return;

        this.close();
      }).always(() => {
        if (!this.isRemoved()) {
          this.$deleteListing.removeClass('processing');
        }
      });
    }
  }

  onClickConfirmCancel() {
    this.$deleteConfirmedBox.addClass('hide');
  }

  onClickGotoPhotos() {
    this.gotoPhotos();
  }

  onClickGoToStore() {
    if (this.options.openedFromStore) {
      this.close();
    } else {
      const base = this.vendor.handle ? `@${this.vendor.handle}` : this.vendor.peerID;
      app.router.navigateUser(`${base}/store`, this.vendor.peerID, { trigger: true });
    }
  }

  gotoPhotos() {
    this.$photoSection.velocity(
      'scroll',
      {
        duration: 500,
        easing: 'easeOutSine',
        container: this.$el,
      });
  }

  clickRating() {
    this.gotoReviews();
  }

  gotoReviews() {
    this.$reviews.velocity(
      'scroll',
      {
        duration: 500,
        easing: 'easeOutSine',
        container: this.$el,
      });
  }

  onClickPhotoSelect(e) {
    this.setSelectedPhoto($(e.target).index('.js-photoSelect'));
  }

  setSelectedPhoto(photoIndex) {
    if (is.not.number(photoIndex)) {
      throw new Error('Please provide an index for the selected photo.');
    }
    if (photoIndex < 0) {
      throw new Error('Please provide a valid index for the selected photo.');
    }
    const photoCol = this.model.toJSON().item.images;
    const photoHash = photoCol[photoIndex].original;
    const phSrc = app.getServerUrl(`ob/images/${photoHash}`);

    this.activePhotoIndex = photoIndex;
    this.$photoSelected.trigger('zoom.destroy'); // old zoom must be removed
    this.$photoSelectedInner.attr('src', phSrc);
  }

  activateZoom() {
    if (this.$photoSelectedInner.width() >= this.$photoSelected.width() ||
        this.$photoSelectedInner.height() >= this.$photoSelected.height()) {
      this.$photoSelected
          .removeClass('unzoomable')
          .zoom({
            url: this.$photoSelectedInner.attr('src'),
            on: 'click',
            onZoomIn: () => {
              this.$photoSelected.addClass('open');
            },
            onZoomOut: () => {
              this.$photoSelected.removeClass('open');
            },
          });
    } else {
      this.$photoSelected.addClass('unzoomable');
    }
  }

  setActivePhotoThumbnail(thumbIndex) {
    if (is.not.number(thumbIndex)) {
      throw new Error('Please provide an index for the selected photo thumbnail.');
    }
    if (thumbIndex < 0) {
      throw new Error('Please provide a valid index for the selected photo thumbnail.');
    }
    this.$photoRadioBtns.prop('checked', false).eq(thumbIndex).prop('checked', true);
  }

  onClickPhotoPrev() {
    let targetIndex = this.activePhotoIndex - 1;
    const imagesLength = parseInt(this.model.toJSON().item.images.length, 10);

    targetIndex = targetIndex < 0 ? imagesLength - 1 : targetIndex;
    this.setSelectedPhoto(targetIndex);
    this.setActivePhotoThumbnail(targetIndex);
  }

  onClickPhotoNext() {
    let targetIndex = this.activePhotoIndex + 1;
    const imagesLength = parseInt(this.model.toJSON().item.images.length, 10);

    targetIndex = targetIndex >= imagesLength ? 0 : targetIndex;
    this.setSelectedPhoto(targetIndex);
    this.setActivePhotoThumbnail(targetIndex);
  }

  onClickFreeShippingLabel() {
    this.gotoShippingOptions();
  }

  gotoShippingOptions() {
    this.$shippingSection.velocity(
      'scroll',
      {
        duration: 500,
        easing: 'easeOutSine',
        container: this.$el,
      });
  }

  onChangeVariantSelect() {
    this.adjustPriceBySku();
  }

  adjustPriceBySku() {
    const variantCombo = [];
    // assemble a combo of the indexes of the selected variants
    this.variantSelects.each((i, select) => {
      variantCombo.push($(select).prop('selectedIndex'));
    });
    // each sku has a code that matches the selected variant index combos
    const sku = this.model.get('item').get('skus').find(v =>
      _.isEqual(v.get('variantCombo'), variantCombo));
    const surcharge = sku ? sku.get('surcharge') : 0;
    const _totalPrice = this.model.get('item').get('price') + surcharge;
    if (_totalPrice !== this.totalPrice) {
      this.totalPrice = _totalPrice;
      const adjPrice = renderFormattedCurrency(this.totalPrice,
        this.model.get('metadata').get('pricingCurrency'), app.settings.get('localCurrency'));
      this.getCachedEl('.js-price').html(adjPrice);
    }
  }

  showDataChangedMessage() {
    if (this.dataChangePopIn && !this.dataChangePopIn.isRemoved()) {
      this.dataChangePopIn.$el.velocity('callout.shake', { duration: 500 });
    } else {
      this.dataChangePopIn = this.createChild(PopInMessage, {
        messageText:
          buildRefreshAlertMessage(app.polyglot.t('listingDetail.listingDataChangedPopin')),
      });

      this.listenTo(this.dataChangePopIn, 'clickRefresh', () => (this.render()));

      this.listenTo(this.dataChangePopIn, 'clickDismiss', () => {
        this.dataChangePopIn.remove();
        this.dataChangePopIn = null;
      });

      this.$popInMessages.append(this.dataChangePopIn.render().el);
    }
  }

  onSetShippingDestination(e) {
    this.renderShippingDestinations($(e.target).val());
  }

  renderShippingDestinations(destination) {
    if (!destination) {
      throw new Error('Please provide a destination.');
    }
    const shippingOptions = this.model.get('shippingOptions').toJSON();
    const templateData = shippingOptions.filter((option) => {
      if (destination === 'ALL') return option.regions;
      return option.regions.includes(destination);
    });
    loadTemplate('modals/listingDetail/shippingOptions.html', t => {
      this.$shippingOptions.html(t({
        templateData,
        displayCurrency: app.settings.get('localCurrency'),
        pricingCurrency: this.model.get('metadata').get('pricingCurrency'),
      }));
    });
  }

  startPurchase() {
    if (this.totalPrice <= 0) {
      openSimpleMessage(app.polyglot.t('listingDetail.errors.noPurchaseTitle'),
        app.polyglot.t('listingDetail.errors.zeroPriceMsg'));
      return;
    }

    const selectedVariants = [];
    this.variantSelects.each((i, select) => {
      const variant = {};
      variant.name = $(select).attr('name');
      variant.value = $(select).val();
      selectedVariants.push(variant);
    });

    if (this.purchaseModal) this.purchaseModale.remove();

    this.purchaseModal = new Purchase({
      listing: this.model,
      variants: selectedVariants,
      vendor: this.vendor,
      removeOnClose: true,
      showCloseButton: false,
      initialState: {
        isFetching: true,
        fetchError: '',
        fetchFailed: false,
      },
    })
      .render()
      .open();

    this.purchaseModal.on('modal-will-remove', () => (this.purchaseModal = null));
    this.listenTo(this.purchaseModal, 'closeBtnPressed', () => this.close());
  }

  get shipsFreeToMe() {
    return this._shipsFreeToMe;
  }

  set shipsFreeToMe(shipsFree) {
    const prevVal = this._shipsFreeToMe;
    this._shipsFreeToMe = !!shipsFree;

    if (prevVal !== this._shipsFreeToMe) {
      this.$shipsFreeBanner[this._shipsFreeToMe ? 'removeClass' : 'addClass']('hide');
    }
  }

  get $deleteListing() {
    return this._$deleteListing || this.$('.js-deleteListing');
  }

  get $shipsFreeBanner() {
    return this._$shipsFreeBanner || this.$('.js-shipsFreeBanner');
  }

  get $popInMessages() {
    return this._$popInMessages ||
      (this._$popInMessages = this.$('.js-popInMessages'));
  }

  get $photoSection() {
    return this._$photoSection ||
      (this._$photoSection = this.$('.js-photoSection'));
  }

  get $photoSelected() {
    return this._$photoSelected ||
      (this._$photoSelected = this.$('.js-photoSelected'));
  }

  get $shippingSection() {
    return this._$shippingSection ||
      (this._$shippingSection = this.$('#shippingSection'));
  }

  get $shippingOptions() {
    return this._$shippingOptions ||
      (this._$shippingOptions = this.$('.js-shippingOptions'));
  }

  get $photoRadioBtns() {
    return this._$photoRadioBtns ||
      (this._$photoRadioBtns = this.$('.js-photoSelect'));
  }

  get $storeOwnerAvatar() {
    return this._$storeOwnerAvatar ||
      (this._$storeOwnerAvatar = this.$('.js-storeOwnerAvatar'));
  }

  get $deleteConfirmedBox() {
    return this._$deleteConfirmedBox ||
      (this._$deleteConfirmedBox = this.$('.js-deleteConfirmedBox'));
  }

  remove() {
    if (this.editModal) this.editModal.remove();
    if (this.purchaseModal) this.purchaseModal.remove();
    if (this.destroyRequest) this.destroyRequest.abort();
    if (this.ratingsFetch) this.ratingsFetch.abort();
    $(document).off(null, this.boundDocClick);
    super.remove();
  }

  render() {
    if (this.dataChangePopIn) this.dataChangePopIn.remove();

<<<<<<< HEAD
    const mods = this.model.get('moderators');
    const hasVerifiedMods = _.intersection(app.verifiedMods.pluck('peerID'), mods).length > 0;
=======
    let nsfwWarning;

    if (!this.rendered &&
      this.options.checkNsfw &&
      this.model.get('item').get('nsfw') &&
      !this.model.isOwnListing && !app.settings.get('showNsfw')) {
      nsfwWarning = new NsfwWarning()
        .render()
        .open();
      this.listenTo(nsfwWarning, 'canceled', () => this.close());
    }
>>>>>>> cb036b67

    loadTemplate('modals/listingDetail/listing.html', t => {
      this.$el.html(t({
        ...this.model.toJSON(),
        shipsFreeToMe: this.shipsFreeToMe,
        ownListing: this.model.isOwnListing,
        displayCurrency: app.settings.get('localCurrency'),
        // the ships from data doesn't exist yet
        // shipsFromCountry: this.model.get('shipsFrom');
        countryData: this.countryData,
        defaultCountry: this.defaultCountry,
        vendor: this.vendor,
        openedFromStore: this.options.openedFromStore,
        currencyValidity: getCurrencyValidity(
          this.model.get('metadata').get('pricingCurrency')
        ),
        hasVerifiedMods,
        verifiedModsData: app.verifiedMods.data,
      }));

      if (nsfwWarning) this.$el.addClass('hide');
      super.render();

      this.$('.js-rating').append(this.rating.render().$el);
      this.$reviews = this.$('.js-reviews');
      this.$reviews.append(this.reviews.render().$el);

      if (!this.model.isOwnListing) {
        if (this.socialBtns) this.socialBtns.remove();
        this.socialBtns = this.createChild(SocialBtns, {
          targetID: this.vendor.peerID,
        });
        this.$('.js-socialBtns').append(this.socialBtns.render().$el);
      }

      this.$photoSelectedInner = this.$('.js-photoSelectedInner');
      this._$deleteListing = null;
      this._$shipsFreeBanner = null;
      this._$popInMessages = null;
      this._$photoSection = null;
      this._$photoSelected = null;
      this._$shippingOptions = null;
      this._$photoRadioBtns = null;
      this._$shippingSection = null;
      this._$storeOwnerAvatar = null;
      this._$deleteConfirmedBox = null;

      this.$photoSelectedInner.on('load', () => this.activateZoom());

      this.variantSelects = this.$('.js-variantSelect');

      this.variantSelects.select2({
        // disables the search box
        minimumResultsForSearch: Infinity,
      });

      this.$('#shippingDestinations').select2();
      this.renderShippingDestinations(this.defaultCountry);
      this.setSelectedPhoto(this.activePhotoIndex);
      this.setActivePhotoThumbnail(this.activePhotoIndex);
      this.adjustPriceBySku();

      if (nsfwWarning) {
        setTimeout(() => {
          nsfwWarning.bringToTop();
          this.$el.removeClass('hide');
        });
      }
    });

    this.rendered = true;

    return this;
  }
}<|MERGE_RESOLUTION|>--- conflicted
+++ resolved
@@ -21,12 +21,9 @@
 import { events as listingEvents } from '../../../models/listing/';
 import PopInMessage, { buildRefreshAlertMessage } from '../../components/PopInMessage';
 import { openSimpleMessage } from '../SimpleMessage';
-<<<<<<< HEAD
 import VerifiedMod from '../../components/VerifiedMod';
 import VerifiedModModel from '../../../models/VerifiedMod';
-=======
 import NsfwWarning from '../NsfwWarning';
->>>>>>> cb036b67
 
 export default class extends BaseModal {
   constructor(options = {}) {
@@ -534,10 +531,8 @@
   render() {
     if (this.dataChangePopIn) this.dataChangePopIn.remove();
 
-<<<<<<< HEAD
     const mods = this.model.get('moderators');
     const hasVerifiedMods = _.intersection(app.verifiedMods.pluck('peerID'), mods).length > 0;
-=======
     let nsfwWarning;
 
     if (!this.rendered &&
@@ -549,7 +544,6 @@
         .open();
       this.listenTo(nsfwWarning, 'canceled', () => this.close());
     }
->>>>>>> cb036b67
 
     loadTemplate('modals/listingDetail/listing.html', t => {
       this.$el.html(t({
