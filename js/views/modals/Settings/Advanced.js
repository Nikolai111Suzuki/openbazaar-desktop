import $ from 'jquery';
import app from '../../../app';
import loadTemplate from '../../../utils/loadTemplate';
import baseVw from '../../baseVw';
import { openSimpleMessage } from '../SimpleMessage';

export default class extends baseVw {
  constructor(options = {}) {
    super({
      className: 'settingsAdvanced',
      ...options,
    });

    this.settings = app.settings.clone();
    this.localSettings = app.localSettings.clone();

    this.listenTo(this.localSettings, 'sync',
      () => app.localSettings.set(this.localSettings.toJSON()));

    this.listenTo(this.settings, 'sync', (md, resp, syncOpts) => {
      // Since different tabs are working off different parts of
      // the settings model, to not overwrite each other, we'll only
      // update fields that our tab has changed.
      app.settings.set(syncOpts.attrs);
    });
  }

  get events() {
    return {
      'click .js-smtpContainer input[type="reset"]': 'resetSMTPFields',
      'click .js-save': 'save',
      'click .js-showConnectionManagement': 'showConnectionManagement',
<<<<<<< HEAD
      'click .js-resync': 'clickResync',
=======
      'click .js-purge': 'clickPurge',
>>>>>>> b0827af0
    };
  }

  resetSMTPFields() {
    this.settings.set('smtpSettings',
      this.settings.get('smtpSettings').defaults(), { validate: true });
    this.render();
  }

  showConnectionManagement() {
    app.connectionManagmentModal.open();
  }
  
  getFormData(subset = this.$formFields) {
    return super.getFormData(subset);
  }

<<<<<<< HEAD
  clickResync() {
    this.resyncCache();
=======
  clickPurge() {
    this.purgeCache();
>>>>>>> b0827af0
  }

  /**
   * Call to the server to remove cached files that are being shared on IPFS.
   * This call should not be aborted when the view is removed, it's critical the user is informed if
   * the call fails, even if they have navigated away from the view.
   */
<<<<<<< HEAD
  resyncCache() {
    this.getCachedEl('.js-resync').addClass('processing');
    this.getCachedEl('.js-resyncProgress').removeClass('hide');
    this.getCachedEl('.js-resyncComplete').addClass('hide');

    this.resync = $.post(app.getServerUrl('wallet/resyncblockchain'))
      .always(() => {
        this.getCachedEl('.js-resync').removeClass('processing');
=======
  purgeCache() {
    this.getCachedEl('.js-purge').addClass('processing');
    this.getCachedEl('.js-purgeComplete').addClass('hide');

    this.purge = $.post(app.getServerUrl('ob/purgecache'))
      .always(() => {
        this.getCachedEl('.js-purge').removeClass('processing');
>>>>>>> b0827af0
      })
      .fail((xhr) => {
        const failReason = xhr.responseJSON && xhr.responseJSON.reason || '';
        openSimpleMessage(
<<<<<<< HEAD
          app.polyglot.t('settings.advancedTab.server.resyncError'),
          failReason);
      })
      .done(() => {
      // the resync can take several minutes, the user will probably navigate away before it's done
        this.getCachedEl('.js-resyncProgress').addClass('hide');
        this.getCachedEl('.js-resyncComplete').removeClass('hide');
=======
          app.polyglot.t('settings.advancedTab.server.purgeError'),
          failReason);
      })
      .done(() => {
        this.getCachedEl('.js-purgeComplete').removeClass('hide');
>>>>>>> b0827af0
      });
  }


  save() {
    this.localSettings.set(this.getFormData(this.$localFields));
    this.localSettings.set({}, { validate: true });

    const serverFormData = this.getFormData();
    this.settings.set(serverFormData, { validate: true });

    if (!this.localSettings.validationError && !this.settings.validationError) {
      const msg = {
        msg: app.polyglot.t('settings.advancedTab.statusSaving'),
        type: 'message',
      };

      const statusMessage = app.statusBar.pushMessage({
        ...msg,
        duration: 9999999999999999,
      });

      // let's save and monitor both save processes
      const localSave = this.localSettings.save();
      const serverSave = this.settings.save(serverFormData, {
        attrs: serverFormData,
        type: 'PATCH',
      });

      $.when(localSave, serverSave)
        .done(() => {
          // both succeeded!
          statusMessage.update({
            msg: app.polyglot.t('settings.advancedTab.statusSaveComplete'),
            type: 'confirmed',
          });
        })
        .fail((...args) => {
          // One has failed, the other may have also failed or may
          // fail or may succeed. It doesn't matter, for our purposed one
          // failure is enough for us to consider the "save" to have failed
          const errMsg = args[0] && args[0].responseJSON &&
            args[0].responseJSON.reason || '';

          openSimpleMessage(app.polyglot.t('settings.advancedTab.saveErrorAlertTitle'), errMsg);

          statusMessage.update({
            msg: app.polyglot.t('settings.advancedTab.statusSaveFailed'),
            type: 'warning',
          });
        })
        .always(() => {
          this.getCachedEl('.js-save').removeClass('processing');
          setTimeout(() => statusMessage.remove(), 3000);
        });
    }

    this.render();
    if (!this.localSettings.validationError && !this.settings.validationError) {
      this.getCachedEl('.js-save').addClass('processing');
    }

    const $firstErr = this.$('.errorList:first');
    if ($firstErr.length) $firstErr[0].scrollIntoViewIfNeeded();
  }

  render() {
    super.render();
    loadTemplate('modals/settings/advanced.html', (t) => {
      this.$el.html(t({
        errors: {
          ...(this.settings.validationError || {}),
          ...(this.localSettings.validationError || {}),
        },
<<<<<<< HEAD
        isSyncing: this.resync && this.resync.state() === 'pending',
=======
        isPurging: this.purge && this.purge.state() === 'pending',
>>>>>>> b0827af0
        ...this.settings.toJSON(),
        ...this.localSettings.toJSON(),
      }));

      this.$formFields = this.$('select[name], input[name], textarea[name]').
        not('[data-persistence-location="local"]');
      this.$localFields = this.$('[data-persistence-location="local"]');
    });

    return this;
  }
}<|MERGE_RESOLUTION|>--- conflicted
+++ resolved
@@ -30,11 +30,8 @@
       'click .js-smtpContainer input[type="reset"]': 'resetSMTPFields',
       'click .js-save': 'save',
       'click .js-showConnectionManagement': 'showConnectionManagement',
-<<<<<<< HEAD
       'click .js-resync': 'clickResync',
-=======
       'click .js-purge': 'clickPurge',
->>>>>>> b0827af0
     };
   }
 
@@ -47,26 +44,15 @@
   showConnectionManagement() {
     app.connectionManagmentModal.open();
   }
-  
+
   getFormData(subset = this.$formFields) {
     return super.getFormData(subset);
   }
 
-<<<<<<< HEAD
   clickResync() {
     this.resyncCache();
-=======
-  clickPurge() {
-    this.purgeCache();
->>>>>>> b0827af0
   }
 
-  /**
-   * Call to the server to remove cached files that are being shared on IPFS.
-   * This call should not be aborted when the view is removed, it's critical the user is informed if
-   * the call fails, even if they have navigated away from the view.
-   */
-<<<<<<< HEAD
   resyncCache() {
     this.getCachedEl('.js-resync').addClass('processing');
     this.getCachedEl('.js-resyncProgress').removeClass('hide');
@@ -75,7 +61,29 @@
     this.resync = $.post(app.getServerUrl('wallet/resyncblockchain'))
       .always(() => {
         this.getCachedEl('.js-resync').removeClass('processing');
-=======
+      })
+      .fail((xhr) => {
+        const failReason = xhr.responseJSON && xhr.responseJSON.reason || '';
+        openSimpleMessage(
+          app.polyglot.t('settings.advancedTab.server.resyncError'),
+          failReason);
+      })
+      .done(() => {
+        // this takes several minutes, the user will probably navigate away before it's done
+        this.getCachedEl('.js-resyncProgress').addClass('hide');
+        this.getCachedEl('.js-resyncComplete').removeClass('hide');
+      });
+  }
+
+  clickPurge() {
+    this.purgeCache();
+  }
+
+  /**
+   * Call to the server to remove cached files that are being shared on IPFS.
+   * This call should not be aborted when the view is removed, it's critical the user is informed if
+   * the call fails, even if they have navigated away from the view.
+   */
   purgeCache() {
     this.getCachedEl('.js-purge').addClass('processing');
     this.getCachedEl('.js-purgeComplete').addClass('hide');
@@ -83,26 +91,15 @@
     this.purge = $.post(app.getServerUrl('ob/purgecache'))
       .always(() => {
         this.getCachedEl('.js-purge').removeClass('processing');
->>>>>>> b0827af0
       })
       .fail((xhr) => {
         const failReason = xhr.responseJSON && xhr.responseJSON.reason || '';
         openSimpleMessage(
-<<<<<<< HEAD
-          app.polyglot.t('settings.advancedTab.server.resyncError'),
-          failReason);
-      })
-      .done(() => {
-      // the resync can take several minutes, the user will probably navigate away before it's done
-        this.getCachedEl('.js-resyncProgress').addClass('hide');
-        this.getCachedEl('.js-resyncComplete').removeClass('hide');
-=======
           app.polyglot.t('settings.advancedTab.server.purgeError'),
           failReason);
       })
       .done(() => {
         this.getCachedEl('.js-purgeComplete').removeClass('hide');
->>>>>>> b0827af0
       });
   }
 
@@ -177,11 +174,8 @@
           ...(this.settings.validationError || {}),
           ...(this.localSettings.validationError || {}),
         },
-<<<<<<< HEAD
         isSyncing: this.resync && this.resync.state() === 'pending',
-=======
         isPurging: this.purge && this.purge.state() === 'pending',
->>>>>>> b0827af0
         ...this.settings.toJSON(),
         ...this.localSettings.toJSON(),
       }));
