<header>
  <nav class="bar clrBr clrP navBar">
    <div class="flexVCent">
      <div class="windowControlsHolder">
        <div class="windowControls">
          <a class="navClose js-navClose">
            <span class="ion-ios-close-empty"></span>
          </a>
          <a class="navMin js-navMin">
            <span class="ion-ios-minus-empty"></span>
          </a>
          <a class="navMax js-navMax">
            <span class="ion-ios-plus-empty"></span>
          </a>
        </div>
      </div>
      <div>
        <div class="flexVCent">
          <a class="iconBtn ion-chevron-left js-navBack"></a>
          <a class="iconBtn ion-chevron-right js-navFwd"></a>
          <a class="iconBtn ion-refresh js-navReload"></a>
        </div>
      </div>
      <div class="rowDivV clrBrBk"></div>
      <div class="pageNavCenter">
        <div class="flexVCent gutterHSm">
          <div class="searchWrapper">
            <input type="text" class="js-addressBar flexExpand addressBar clrBr4"
                   placeholder="<%= ob.polyT('addressBarPlaceholder') %>" value="<%= ob.addressBarText %>" />
          </div>
          <% if (ob.testnet) { %>
            <div id="testnetFlag" class="btn barBtn toolTip clrP clrBr" data-tip="<%= ob.polyT('testnetTooltip') %>">
              <%= ob.polyT('testnet') %>
            </div>
          <% } %>
          <a class="btn barBtn clrP clrBr ion-navicon-round"></a>
        </div>
      </div>
      <div class="rowDivV clrBrBk"></div>
      <div>
        <div class="flexVCent box">
          <a class="iconBtn ion-eye"></a>
          <a class="iconBtn ion-android-notifications js-navNotifBtn"></a>
<<<<<<< HEAD
          <a id="AvatarBtn" class="discSm clrBr2 clrSh1 js-navListBtn navListBtn"
          <% if (ob.avatarHash) { %>
          //this will be updated to the real image parameter
          style="background-image: url(<%= ob.getServerUrl(`ipfs/${ob.avatarHash}`) %>), url('../imgs/defaultAvatar.png')"
          <% } else { %>
            style="background-image: url('../imgs/defaultAvatar.png')"
          <% } %>
          ></a>
          <nav class="navListWrapper foldDown js-navList">
=======
          <a id="AvatarBtn" class="discSm clrBr2 clrSh1 js-navListBtn navListBtn" style="<%= ob.getAvatarBgImage(ob.avatarHashes) %>"></a>
          <nav class="navListWrapper foldDown js-navList js-navPopMenu">
>>>>>>> b5ba0fd6
            <div class="navList clrBr listBox clrP clrSh1">
              <div class="listGroup clrP clrBr">
                <div class="listItem js-navListItem"><span class="txB tx4 noOverflow"><%= ob.name %></span></div>
              </div>
              <div class="listGroup clrP clrBr">
                <a class="listItem connectedServerListItem js-connectedServerListItem">
                  <span class="noOverflow js-connectedServerName <% if (ob.currentServer) print('txB') %>"><% print(ob.currentServer ? ob.currentServer.name : ob.polyT('pageNav.notConnectedMenuItem')) %></span>
                  <span><i class="ion-arrow-right-b floR"></i></span>
                </a>
              </div>
              <div class="listGroup clrP clrBr">
                <a class="listItem js-navListItem" href="#<%= ob.id ? `${ob.id}` : ''%>">
                  <span>My Page</span><span class="clrT2">Cltrl + ?</span>
                </a>
                <a class="listItem js-navListItem"><!--TODO add route for Page Customization-->
                  <span>Customize Page</span><span class="clrT2">Cltrl + ?</span>
                </a>
                <a class="listItem js-navCreateListing js-navListItem">
                  <span>Create Listing</span><span class="clrT2">Cltrl + ?</span>
                </a>
                <a class="listItem js-navListItem" href="#connected-peers">
                  <span>Connected Peers</span>
                </a>
              </div>
              <div class="listGroup clrP clrBr">
                <a href="#transactions/purchases" class="listItem js-navListItem">
                  <span>Purchases</span><span class="clrT2">Cltrl + ?</span>
                </a>
                <a href="#transactions/sales" class="listItem js-navListItem">
                  <span>Sales</span><span class="clrT2">Cltrl + ?</span>
                </a>
                <a href="#transactions/cases" class="listItem js-navListItem">
                  <span>Cases</span><span class="clrT2">Cltrl + ?</span>
                </a>
              </div>
              <div class="listGroup clrP clrBr">
                <a class="listItem js-navSettings js-navListItem">
                  <span>Settings</span><span class="clrT2">Cltrl + ?</span>
                </a>
              </div>
              <div class="listGroup clrP clrBr">
                <a class="listItem js-navListItem">
                  <span>About OpenBazaar</span>
                </a>
              </div>
            </div>
          </nav>
          <nav class="connManagementContainer foldDown js-connManagementContainer"></nav>
        </div>
      </div>
    </div>
  </nav>
</header>
<div class="navOverlay modal js-navOverlay"></div><|MERGE_RESOLUTION|>--- conflicted
+++ resolved
@@ -41,20 +41,8 @@
         <div class="flexVCent box">
           <a class="iconBtn ion-eye"></a>
           <a class="iconBtn ion-android-notifications js-navNotifBtn"></a>
-<<<<<<< HEAD
-          <a id="AvatarBtn" class="discSm clrBr2 clrSh1 js-navListBtn navListBtn"
-          <% if (ob.avatarHash) { %>
-          //this will be updated to the real image parameter
-          style="background-image: url(<%= ob.getServerUrl(`ipfs/${ob.avatarHash}`) %>), url('../imgs/defaultAvatar.png')"
-          <% } else { %>
-            style="background-image: url('../imgs/defaultAvatar.png')"
-          <% } %>
-          ></a>
+          <a id="AvatarBtn" class="discSm clrBr2 clrSh1 js-navListBtn navListBtn" style="<%= ob.getAvatarBgImage(ob.avatarHashes) %>"></a>
           <nav class="navListWrapper foldDown js-navList">
-=======
-          <a id="AvatarBtn" class="discSm clrBr2 clrSh1 js-navListBtn navListBtn" style="<%= ob.getAvatarBgImage(ob.avatarHashes) %>"></a>
-          <nav class="navListWrapper foldDown js-navList js-navPopMenu">
->>>>>>> b5ba0fd6
             <div class="navList clrBr listBox clrP clrSh1">
               <div class="listGroup clrP clrBr">
                 <div class="listItem js-navListItem"><span class="txB tx4 noOverflow"><%= ob.name %></span></div>
