--- conflicted
+++ resolved
@@ -571,11 +571,6 @@
       (this._$convoMessagesWindow = this.$('.js-convoMessagesWindow'));
   }
 
-<<<<<<< HEAD
-  get $messageInput() {
-    return this._$messageInput ||
-      (this._$messageInput = this.$('.js-inputMessage'));
-=======
   get $emojiMenuContainer() {
     return this._$emojiMenuContainer ||
       (this._$emojiMenuContainer = this.$('.js-emojiMenuContainer'));
@@ -584,7 +579,6 @@
   get $inputMessage() {
     return this._$inputMessage ||
       (this._$inputMessage = this.$('.js-inputMessage'));
->>>>>>> 9f3ce8d8
   }
 
   render() {
@@ -602,12 +596,8 @@
       this._$loadMessagesError = null;
       this._$convoMessagesWindow = null;
       this._$typingIndicator = null;
-<<<<<<< HEAD
-      this._$messageInput = null;
-=======
       this._$emojiMenuContainer = null;
       this._$inputMessage = null;
->>>>>>> 9f3ce8d8
 
       if (this.convoProfileHeader) this.convoProfileHeader.remove();
 
