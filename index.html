<!-- This file will be run from ./.tmp/, so make paths relative to there -->
<!DOCTYPE html>
<html>
  <head>
    <meta charset="UTF-8">
<<<<<<< HEAD
    <title>Hello World!</title>
    <link rel="stylesheet" href="../styles/ionicons.min.css">
=======
    <title>OpenBazaar</title>
    <link rel="stylesheet" href="../node_modules/ionicons/css/ionicons.min.css">
>>>>>>> e4016810
    <link rel="stylesheet" href="./styles/main.css">
  </head>
  <body>
    <div id="appFrame">
      <div id="pageNavContainer"></div>
    </div>
    <script>
      // install babel hooks in the renderer process
      require('babel-register');
      require('../js/start');
    </script>
    <script>
      <!-- BROWSER_SYNC_PLACEHOLDER (DO NOT REMOVE OR ALTER!) -->
    </script>
  </body>
</html>
<|MERGE_RESOLUTION|>--- conflicted
+++ resolved
@@ -3,13 +3,8 @@
 <html>
   <head>
     <meta charset="UTF-8">
-<<<<<<< HEAD
-    <title>Hello World!</title>
-    <link rel="stylesheet" href="../styles/ionicons.min.css">
-=======
     <title>OpenBazaar</title>
     <link rel="stylesheet" href="../node_modules/ionicons/css/ionicons.min.css">
->>>>>>> e4016810
     <link rel="stylesheet" href="./styles/main.css">
   </head>
   <body>
