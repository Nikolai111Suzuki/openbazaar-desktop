--- conflicted
+++ resolved
@@ -13,13 +13,8 @@
         </div>
       </div>
       <div class="tx2 clrT2 txCtr rowMd">
-<<<<<<< HEAD
-        <% var amount = ob.currencyMod.convertAndFormatCurrency(ob.modInfo.fee.fixedFee.amount, ob.modInfo.fee.fixedFee.currencyCode, ob.displayCurrency) %>
-        <%= ob.polyT(`userPage.${ob.modInfo.fee.feeType}`, { amount: amount, percentage: ob.modInfo.fee.percentage }) %>
-=======
-        <% var amount = ob.convertAndFormatCurrency(ob.moderatorInfo.fee.fixedFee.amount, ob.moderatorInfo.fee.fixedFee.currencyCode, ob.displayCurrency) %>
+        <% var amount = ob.currencyMod.convertAndFormatCurrency(ob.moderatorInfo.fee.fixedFee.amount, ob.moderatorInfo.fee.fixedFee.currencyCode, ob.displayCurrency) %>
         <%= ob.polyT(`userPage.${ob.moderatorInfo.fee.feeType}`, { amount: amount, percentage: ob.moderatorInfo.fee.percentage }) %>
->>>>>>> e189b74d
       </div>
       <div class="flexHCent">
         <%= ob.processingButton({
