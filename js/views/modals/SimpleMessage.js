--- conflicted
+++ resolved
@@ -61,11 +61,7 @@
 
 // Convenience method to create a SimpleMessage modal,
 // render and open it.
-<<<<<<< HEAD
-export function alert(title = '', message = '', options = {}) {
-=======
 export function openSimpleMessage(title = '', message = '', options = {}) {
->>>>>>> 88ccfadd
   if (!title && !message) {
     throw new Error('Please provide a title and / or message.');
   }
