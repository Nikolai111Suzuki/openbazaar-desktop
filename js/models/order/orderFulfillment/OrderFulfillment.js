import app from '../../../app';
import BaseModel from '../../BaseModel';
import PhysicalDelivery from './PhysicalDelivery';
import DigitalDelivery from './DigitalDelivery';

export default class extends BaseModel {
  constructor(attrs = {}, options = {}) {
    if (!options.contractType) {
      throw new Error('Please provide the contract type.');
    }

    if (typeof options.isLocalPickup !== 'boolean') {
      throw new Error('Please provide a boolean indicating whether the item is to ' +
        'be picked up locally.');
    }

    // Since the contract type is not available on this when
    // the defaults are initially called, we need to set the
    // initial contract type dependant attributes here. We also
    // set them in defaults, so if the model is reset, they'll
    // be restored properly.
    if (options.contractType === 'DIGITAL_GOOD') {
<<<<<<< HEAD
      attrs.digitalDelivery = new DigitalDelivery();
    } else if (options.contractType === 'PHYSICAL_GOOD' && !options.isLocalPickup) {
      attrs.physicalDelivery = new PhysicalDelivery();
=======
      attrs.digitalDelivery = new DigitalDelivery(attrs.digitalDelivery || {});
    } else if (options.contractType === 'PHYSICAL_GOOD' && !options.isLocalPickup) {
      attrs.physicalDelivery = new PhysicalDelivery(attrs.physicalDelivery || {});
>>>>>>> da72b262
    }

    super(attrs, options);
    this.contractType = options.contractType;
    this.isLocalPickup = options.isLocalPickup;
  }

  defaults() {
    const defaults = {};

    if (this.contractType === 'DIGITAL_GOOD') {
      defaults.digitalDelivery = new DigitalDelivery();
    } else if (this.contractType === 'PHYSICAL_GOOD' && !this.isLocalPickup) {
      defaults.physicalDelivery = new PhysicalDelivery();
    }

    return defaults;
  }

  url() {
    return app.getServerUrl('ob/orderfulfillment/');
  }

  get idAttribute() {
    return 'orderId';
  }

  get nested() {
    return {
      physicalDelivery: PhysicalDelivery,
      digitalDelivery: DigitalDelivery,
    };
  }

  validate() {
    const errObj = this.mergeInNestedErrors();
    if (Object.keys(errObj).length) return errObj;
    return undefined;
  }

  sync(method, model, options) {
    options.attrs = options.attrs || this.toJSON();

    if (method === 'create' || method === 'update') {
      options.type = 'POST';

      // The server is expecting an array for any physicalDelivery or
      // digitalDelivery options in order to support multiple listings.
      // Since the client and design aren't supporting that at this time,
      // we'll convert to an array here. Once we support it, the nested
      // models should be changed to nested collections.
      if (options.attrs.physicalDelivery) {
        options.attrs.physicalDelivery = [options.attrs.physicalDelivery];
      }

      if (options.attrs.digitalDelivery) {
        options.attrs.digitalDelivery = [options.attrs.digitalDelivery];
      }
    }

    return super.sync(method, model, options);
  }
}<|MERGE_RESOLUTION|>--- conflicted
+++ resolved
@@ -20,15 +20,9 @@
     // set them in defaults, so if the model is reset, they'll
     // be restored properly.
     if (options.contractType === 'DIGITAL_GOOD') {
-<<<<<<< HEAD
-      attrs.digitalDelivery = new DigitalDelivery();
-    } else if (options.contractType === 'PHYSICAL_GOOD' && !options.isLocalPickup) {
-      attrs.physicalDelivery = new PhysicalDelivery();
-=======
       attrs.digitalDelivery = new DigitalDelivery(attrs.digitalDelivery || {});
     } else if (options.contractType === 'PHYSICAL_GOOD' && !options.isLocalPickup) {
       attrs.physicalDelivery = new PhysicalDelivery(attrs.physicalDelivery || {});
->>>>>>> da72b262
     }
 
     super(attrs, options);
