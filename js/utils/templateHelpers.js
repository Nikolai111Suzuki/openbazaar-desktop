import app from '../app';
<<<<<<< HEAD
import { formatCurrency } from './currency';
=======
import { getHiRez, getLargeWidth, getSmallHeight } from './responsive';
>>>>>>> 73403c39

export function polyT(...args) {
  return app.polyglot.t(...args);
}

export const getServerUrl = app.getServerUrl;

<<<<<<< HEAD
export { formatCurrency };
=======
export { getHiRez };

export { getLargeWidth };

export { getSmallHeight };
>>>>>>> 73403c39
<|MERGE_RESOLUTION|>--- conflicted
+++ resolved
@@ -1,9 +1,6 @@
 import app from '../app';
-<<<<<<< HEAD
 import { formatCurrency } from './currency';
-=======
 import { getHiRez, getLargeWidth, getSmallHeight } from './responsive';
->>>>>>> 73403c39
 
 export function polyT(...args) {
   return app.polyglot.t(...args);
@@ -11,12 +8,10 @@
 
 export const getServerUrl = app.getServerUrl;
 
-<<<<<<< HEAD
 export { formatCurrency };
-=======
+
 export { getHiRez };
 
 export { getLargeWidth };
 
-export { getSmallHeight };
->>>>>>> 73403c39
+export { getSmallHeight };