<nav id="pageTabBar" class="barLg clrP clrBr">

      <div class="flexVCent pageTabs">
        <!--consider turning tabs into a reusable view-->
        <div>
          <div class="userIcon disc clrBr2 clrSh1"
<<<<<<< HEAD
            <% var avatarHash = ob.getHiRez() ? ob.avatarHashes.small : ob.avatarHashes.tiny; %>
            <% if (avatarHash) { %>
               style="background-image: url(<%= ob.getServerUrl(`ipfs/${avatarHash}`) %>), url('../imgs/defaultAvatar.png')"
=======
            <% if(ob.avatarHash){ %>
               style="background-image: url(<%= ob.getServerUrl(`ipfs/${ob.avatarHash}`) %>), url('../imgs/defaultAvatar.png')"
>>>>>>> 62df1e31
            <% } else { %>
               style="background-image: url('../imgs/defaultAvatar.png')"
            <% } %>></div>
        </div>
        <div class="flexExpand">
          <h1 class="h2 txUnb txUnl"><%= ob.name %></h1>
          <div class="txt5b">
            <a class="js-tab" data-tab="Reputation">
              <span>Stars(x)</span>
              <span class="js-followsYou <% if (!ob.followsYou) { %>hide<% } %>">
                <%= ob.polyT('userPage.followsYou') %>
              </span>
            </a>
          </div>
        </div>
        <div class="flexExpand">
          <div class="flexHRight flexVCent gutterH clrT2">
            <a class="btn tab clrBr js-tab" data-tab="Home">Home</a>
            <a class="btn tab clrBr js-tab" data-tab="Store">Store</a>
            <a class="btn tab clrBr js-tab" data-tab="Following">Following</a>
            <a class="btn tab clrBr js-tab" data-tab="Followers">Followers</a>
          </div>
        </div>
      </div>

</nav>
<div class="header"
  <% var headerHash = ob.getHiRez() ? ob.headerHashes.large : ob.headerHashes.medium; %>
  <% if (headerHash) { %>
    style="background-image: url(<%= ob.getServerUrl(`ipfs/${headerHash}`) %>), url('../imgs/defaultHeader.png')"
  <% } else { %>
    style="background-image: url('../imgs/defaultHeader.png')"
  <% } %>>
</div>
<div class="pageContent">
  <div class="pageControls flex">
    <div class="flexExpand">
      <h1 class="txBg txUnb txUnl clrTGlow js-tabTitle">
      </h1>
    </div>
    <div>
      <div class="btnStrip floR clrSh2">
        <% if(ob.ownPage) { %>
        <a class="btn clrP clrBr js-messageBtn"><%= ob.polyT('userPage.customize') %></a>
        <a class="btn clrP clrBr js-messageBtn">Example Button</a>
        <% } else { %>
        <a class="btn clrP clrBr js-messageBtn"><%= ob.polyT('userPage.message') %></a>
        <a class="btn clrP clrBr js-followBtn">
          <span class="js-unfollowLbl <% if(!ob.followed) print('hide') %>"><%= ob.polyT('userPage.unfollow') %></span>
          <span class="js-followLbl <% if(ob.followed) print('hide') %>"><%= ob.polyT('userPage.follow') %></span>
        </a>
        <% } %>
        <a class="btn clrP clrBr hide js-moreableBtn">Example Button</a>
        <a class="btn clrP clrBr hide js-moreableBtn">Example Button</a>
        <a class="iconBtn clrP clrBr js-moreBtn"><i class="ion-android-more-vertical"></i> </a>
      </div>
    </div>
  </div>
  <div class="tabContent js-tabContent">
    <!-- insert the tab subview here -->
  </div>
</div><|MERGE_RESOLUTION|>--- conflicted
+++ resolved
@@ -4,14 +4,9 @@
         <!--consider turning tabs into a reusable view-->
         <div>
           <div class="userIcon disc clrBr2 clrSh1"
-<<<<<<< HEAD
             <% var avatarHash = ob.getHiRez() ? ob.avatarHashes.small : ob.avatarHashes.tiny; %>
             <% if (avatarHash) { %>
                style="background-image: url(<%= ob.getServerUrl(`ipfs/${avatarHash}`) %>), url('../imgs/defaultAvatar.png')"
-=======
-            <% if(ob.avatarHash){ %>
-               style="background-image: url(<%= ob.getServerUrl(`ipfs/${ob.avatarHash}`) %>), url('../imgs/defaultAvatar.png')"
->>>>>>> 62df1e31
             <% } else { %>
                style="background-image: url('../imgs/defaultAvatar.png')"
             <% } %>></div>
