--- conflicted
+++ resolved
@@ -1,31 +1,6 @@
 .settings {
 
   .modalContent {
-<<<<<<< HEAD
-=======
-    width: 906px;
-    min-height: 640px;
-    padding: 0;
-
-    .tabColumn {
-      width: 194px;
-      border-right-width: 1px;
-      border-right-style: solid;
-
-      .tab {
-        padding: $pad/2 $pad/2 $pad/2 $pad;
-
-        &.active {
-          // use the clrBr class for the border color
-          border-right: none;
-          border-top: none;
-          border-bottom: none;
-          border-left: solid 1px;
-        }
-      }
-    }
-
->>>>>>> 68300f86
     .settingsTabContent {
       height: 560px;
     }
