.userCard {
  font-size: $tx5;

  &:focus {
    outline: none;
  }

  .shortHeader {
    height: 101px;
    position: relative;
    margin-bottom: 9px;
    background-repeat: no-repeat;
    background-size: cover;
    background-position: center;

    .userControls {
      position: absolute;
      bottom: 8px;
      right: 10px;

      .iconBtn:not(.active) i {
        opacity: 0.5;
      }
    }

<<<<<<< HEAD
    .verifiedMod {
      right: $padSm;
      top: $padSm;
    }
=======
    .blockedOverlay {
      position: absolute;
      top: 0;
      left: 0;
      right: 0;
      bottom: 0;
      display: none;

      & > * {
        // don't let long translations go under the avatar
        max-width: 180px;
      }
    }

    .userIconWrap {
      position: absolute;
      bottom: 8px;
      left: 10px;

      .userIcon {
        border-width: 2px;
        border-style: solid;
      }

      .blockedAvatarOverlay {
        position: absolute;
        top: 0;
        left: 0;
        display: none;
      }

      .userIcon, .blockedAvatarOverlay {
        width: 50px;
        height: 50px;
      }
    }    
>>>>>>> cb036b67
  }

  .content {
    padding: 0 $padMd2 $padMd2 $padMd2;
    height: 112px;
    box-sizing: border-box;
    word-wrap: break-word;

    .contentTop {
      height: 86px;
    }
  }

  &.isBlocked {
    .blockedOverlay {
      display: flex;
    }

    .shortHeader {
      .userIconWrap {
        .blockedAvatarOverlay {
          display: block;
        }
      }
    }
  }
}<|MERGE_RESOLUTION|>--- conflicted
+++ resolved
@@ -23,12 +23,11 @@
       }
     }
 
-<<<<<<< HEAD
     .verifiedMod {
       right: $padSm;
       top: $padSm;
     }
-=======
+
     .blockedOverlay {
       position: absolute;
       top: 0;
@@ -64,8 +63,7 @@
         width: 50px;
         height: 50px;
       }
-    }    
->>>>>>> cb036b67
+    }
   }
 
   .content {
