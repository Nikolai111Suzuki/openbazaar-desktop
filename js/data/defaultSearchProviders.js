--- conflicted
+++ resolved
@@ -13,17 +13,10 @@
     id: 'duo',
     name: 'Duo',
     logo: '../imgs/duoSearchLogo.png',
-<<<<<<< HEAD
-    search: 'https://ob2.duosear.ch/search',
-    listings: 'https://ob2.duosear.ch/search/listings',
-    torsearch: 'https://ob2.duosear.ch/search',
-    torlistings: 'https://ob2.duosear.ch/search/listings',
-=======
     search: '',
     listings: 'https://ob2.duosear.ch/search/listings',
     torsearch: '',
     torlistings: '',
->>>>>>> dd5bba2f
     locked: true,
   },
 ];
