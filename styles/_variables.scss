--- conflicted
+++ resolved
@@ -10,21 +10,13 @@
 
 $border: adjust-color($primary, $lightness: -14%);
 $border2: adjust-color($primary, $lightness: 100%);
-<<<<<<< HEAD
+$border3: adjust-color($text, $lightness: 35%);
 $focusedBorder: rgb(0, 0, 0);
 $emphasis1: hsl(116.5, 66.3, 41);
 $emphasis2: adjust-color($emphasis1, $lightness: +20%);
 $emphasisGradient: linear-gradient(180deg, $emphasis2, $emphasis1);
 $error: red;
-=======
-$border3: adjust-color($text, $lightness: 35%);
 
-$emphasis1: rgb(253,166,57);
-$emphasis2: rgb(174, 138, 88);
-
-$error: red; // TODO: set this to a better color that matches the base theme
-
->>>>>>> 8d344492
 $overlay: adjust-color($secondary, $alpha: -0.1);
 
 // typography
