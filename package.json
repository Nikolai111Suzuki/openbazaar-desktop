--- conflicted
+++ resolved
@@ -58,10 +58,7 @@
     "is_js": "^0.8.0",
     "jquery": "^3.0.0",
     "multihashes": "^0.2.2",
-<<<<<<< HEAD
-    "select2": "^4.0.3"
-=======
+    "select2": "^4.0.3",
     "underscore": "^1.8.3"
->>>>>>> 2592cebd
   }
 }