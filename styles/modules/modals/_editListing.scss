--- conflicted
+++ resolved
@@ -2,15 +2,6 @@
   .modalContent {
     overflow: hidden;
     min-height: 0;
-
-<<<<<<< HEAD
-    .medium-editor-element {
-      min-height: 150px;
-=======
-    .topControls {
-      z-index: 1;
->>>>>>> 88ccfadd
-    }
 
     .topControls {
       z-index: 1;
